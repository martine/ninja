Ninja
=====
Evan Martin <martine@danga.com>


Introduction
------------

Ninja is yet another build system.  It takes as input the
interdependencies of files (typically source code and output
executables) and orchestrates building them, _quickly_.

Ninja joins a sea of other build systems.  Its distinguishing goal is
to be fast.  It is born from
http://neugierig.org/software/chromium/notes/2011/02/ninja.html[my
work on the Chromium browser project], which has over 30,000 source
files and whose other build systems (including one built from custom
non-recursive Makefiles) can take ten seconds to start building after
changing one file.  Ninja is under a second.

This manual describes how to generate Ninja build files.  If you are
just attempting to use Ninja to build an existing project (or are
considering using Ninja to build your project), see
http://martine.github.com/ninja/[the home page] for more background.

Philosophical overview
~~~~~~~~~~~~~~~~~~~~~~

Build systems get slow when they need to make decisions.  When you are
in a edit-compile cycle you want it to be as fast as possible -- you
want the build system to do the minimum work necessary to figure out
what needs to be built immediately.

Ninja contains the barest functionality necessary to describe
arbitrary dependency graphs.  Its lack of syntax makes it impossible
to express complex decisions.  Instead, Ninja is intended to be used
with a separate program generating its input files.  The generator
program (like the `./configure` found in autotools projects) can
analyze system dependencies and make as many decisions as possible up
front so that incremental builds stay fast.  Going beyond autotools,
even build-time decisions like "which compiler flags should I use?"
or "should I build a debug or release-mode binary?"  belong in the
`.ninja` file generator.

Conceptual overview
~~~~~~~~~~~~~~~~~~~

Ninja evaluates a graph of dependencies between files, and runs
whichever commands are necessary to make your build target up to date.
If you are familiar with Make, Ninja is very similar.

A build file (default name: `build.ninja`) provides a list of _rules_
-- short names for longer commands, like how to run the compiler --
along with a list of _build_ statements saying how to build files
using the rules -- which rule to apply to which inputs to produce
which outputs.

Conceptually, `build` statements describe the dependency graph of your
project, while `rule` statements describe how to generate the files
along a given edge of the graph.

Design goals
~~~~~~~~~~~~

Here are some of the design goals of Ninja:

* very fast (i.e., instant) incremental builds, even for very large
  projects.

* very little policy about how code is built; "explicit is better than
  implicit".

* get dependencies correct, and in particular situations that are
  difficult to get right with Makefiles (e.g. outputs need an implicit
  dependency on the command line used to generate them; to build C
  source code you need to use gcc's `-M` flags for header
  dependencies).

* when convenience and speed are in conflict, prefer speed.

Some explicit _non-goals_:

* convenient syntax for writing build files by hand.  _You should
  generate your ninja files using another program_.  This is how we
  can sidestep many policy decisions.

* built-in rules. _Out of the box, Ninja has no rules for
  e.g. compiling C code._

* build-time customization of the build. _Options belong in
  the program that generates the ninja files_.

* build-time decision-making ability such as conditionals or search
  paths. _Making decisions is slow._

To restate, Ninja is faster than other build systems because it is
painfully simple.  You must tell Ninja exactly what to do when you
create your project's `.ninja` files.

Comparison to GNU make
~~~~~~~~~~~~~~~~~~~~~~

Ninja is closest in spirit and functionality to make.  But
fundamentally, make has a lot of _features_: suffix rules, functions,
built-in rules that e.g. search for RCS files when building source.
Many projects find make alone adequate for their build problems.  In
contrast, Ninja has almost no features; just those necessary to get
builds correct while punting most complexity to generation of the
ninja input files.  Ninja by itself is unlikely to be useful for most
projects.

Here are some of the features ninja adds to make.  (These sorts of
features can often be implemented using more complicated Makefiles,
but they are not part of make itself.)

* A Ninja rule may point at a path for extra implicit dependency
  information.  This makes it easy to get header dependencies correct
  for C/C++ code.

* A build edge may have multiple outputs.

* Outputs implicitly depend on the command line that was used to generate
  them, which means that changing e.g. compilation flags will cause
  the outputs to rebuild.

* Output directories are always implicitly created before running the
  command that relies on them.

* Rules can provide shorter descriptions of the command being run, so
  you can print e.g. `CC foo.o` instead of a long command line while
  building.

* Command output is always buffered.  This means commands running in
  parallel don't interleave their output, and when a command fails we
  can print its failure output next to the full command line that
  produced the failure.


Tutorial-style syntax walkthrough
---------------------------------

Here's a basic `.ninja` file that demonstrates most of the syntax.
It will be used as an example for the following sections.

---------------------------------
cflags = -Wall

rule cc
  command = gcc $cflags -c $in -o $out

build foo.o: cc foo.c
---------------------------------

Variables
~~~~~~~~~
Despite the non-goal of being convenient to write by hand, to keep
build files readable (debuggable), Ninja supports declaring shorter
reusable names for strings.  A declaration like the following

----------------
cflags = -g
----------------

can be used on the right side of an equals sign, dereferencing it with
a dollar sign, like this:

----------------
rule cc
  command = gcc $cflags -c $in -o $out
----------------

Variables can also be referenced using curly braces like `${in}`.

Variables might better be called "bindings", in that a given variable
cannot be changed, only shadowed.  There is more on how shadowing works
later in this document.

Rules
~~~~~

Rules declare a short name for a command line.  They begin with a line
consisting of the `rule` keyword and a name for the rule.  Then
follows an indented set of `variable = value` lines.

The basic example above declares a new rule named `cc`, along with the
command to run.  (In the context of a rule, the `command` variable is
special and defines the command to run.  A full list of special
variables is provided in <<ref_rule,the reference>>.)

Within the context of a rule, three additional special variables are
available: `$in` expands to the list of input files (`foo.c`) and
`$out` to the output file (`foo.o`) for the command. For use with
`rspfile_content` there is also `$in_newline`, which is the same as
<<<<<<< HEAD
`$in`, except that multiple inputs are separated by `\n` rather than
space.
=======
`$in`, except that multiple inputs are separated by `\r` rather than
spaces.
>>>>>>> 77dfaee4


Build statements
~~~~~~~~~~~~~~~~

Build statements declare a relationship between input and output
files.  They begin with the `build` keyword, and have the format
+build _outputs_: _rulename_ _inputs_+.  Such a declaration says that
all of the output files are derived from the input files.  When the
output files are missing or when the inputs change, Ninja will run the
rule to regenerate the outputs.

The basic example above describes how to build `foo.o`, using the `cc`
rule.

In the scope of a `build` block (including in the evaluation of its
associated `rule`), the variable `$in` is the list of inputs and the
variable `$out` is the list of outputs.

A build statement may be followed by an indented set of `key = value`
pairs, much like a rule.  These variables will shadow any variables
when evaluating the variables in the command.  For example:

----------------
cflags = -Wall -Werror
rule cc
  command = gcc $cflags -c $in -o $out

# If left unspecified, builds get the outer $cflags.
build foo.o: cc foo.c

# But you can can shadow variables like cflags for a particular build.
build special.o: cc special.c
  cflags = -Wall

# The variable was only shadowed for the scope of special.o;
# Subsequent build lines get the outer (original) cflags.
build bar.o: cc bar.c

----------------

For more discussion of how scoping works, consult <<ref_scope,the
reference>>.

If you need more complicated information passed from the build
statement to the rule (for example, if the rule needs "the file
extension of the first input"), pass that through as an extra
variable, like how `cflags` is passed above.

If the top-level Ninja file is specified as an output of any build
statement and it is out of date, Ninja will rebuild and reload it
before building the targets requested by the user.

More details
------------

The `phony` rule
~~~~~~~~~~~~~~~~

The special rule name `phony` can be used to create aliases for other
targets.  For example:

----------------
build foo: phony some/file/in/a/faraway/subdir/foo
----------------

This makes `ninja foo` build the longer path.  Semantically, the
`phony` rule is equivalent to a plain rule where the `command` does
nothing, but phony rules are handled specially in that they aren't
printed when run, logged (see below), nor do they contribute to the
command count printed as part of the build process.

`phony' can also be used to create dummy targets for files which
may not exist at build time.  If a phony build statement is written
without any dependencies, the target will be considered out of date if
it does not exist.  Without a phony build statement, Ninja will report
an error if the file does not exist and is required by the build.


Default target statements
~~~~~~~~~~~~~~~~~~~~~~~~~

By default, if no targets are specified on the command line, Ninja
will build every output that is not named as an input elsewhere.
You can override this behavior using a default target statement.
A default target statement causes Ninja to build only a given subset
of output files if none are specified on the command line.

Default target statements begin with the `default` keyword, and have
the format +default _targets_+.  A default target statement must appear
after the build statement that declares the target as an output file.
They are cumulative, so multiple statements may be used to extend
the list of default targets.  For example:

----------------
default foo bar
default baz
----------------

This causes Ninja to build the `foo`, `bar` and `baz` targets by
default.


The Ninja log
~~~~~~~~~~~~~

For each built file, Ninja keeps a log of the command used to build
it.  Using this log Ninja can know when an existing output was built
with a different command line than the build files specify (i.e., the
command line changed) and knows to rebuild the file.

The log file is kept in the build root in a file called `.ninja_log`.
If you provide a variable named `builddir` in the outermost scope,
`.ninja_log` will be kept in that directory instead.


Generating Ninja files from code
--------------------------------

`misc/ninja_syntax.py` in the Ninja distribution is a tiny Python
module to facilitate generating Ninja files.  It allows you to make
Python calls like `ninja.rule(name='foo', command='bar',
depfile='$out.d')` and it will generate the appropriate syntax.  Feel
free to just inline it into your project's build system if it's
useful.

Extra tools
-----------

The `-t` flag on the Ninja command line runs some tools that we have
found useful during Ninja's development.  The current tools are:

[horizontal]
`query`:: dump the inputs and outputs of a given target.

`browse`:: browse the dependency graph in a web browser.  Clicking a
file focuses the view on that file, showing inputs and outputs.  This
feature requires a Python installation.

`graph`:: output a file in the syntax used by `graphviz`, a automatic
graph layout tool.  Use it like:
+
----
ninja -t graph mytarget | dot -Tpng -ograph.png
----
+
In the Ninja source tree, `ninja graph.png`
generates an image for Ninja itself.  If no target is given generate a
graph for all root targets.

`targets`:: output a list of targets either by rule or by depth.  If used
like +ninja -t targets rule _name_+ it prints the list of targets
using the given rule to be built.  If no rule is given, it prints the source
files (the leaves of the graph).  If used like
+ninja -t targets depth _digit_+ it
prints the list of targets in a depth-first manner starting by the root
targets (the ones with no outputs). Indentation is used to mark dependencies.
If the depth is zero it prints all targets. If no arguments are provided
+ninja -t targets depth 1+ is assumed. In this mode targets may be listed
several times. If used like this +ninja -t targets all+ it
prints all the targets available without indentation and it is faster
than the _depth_ mode.

`rules`:: output the list of all rules with their description if they have
one.  It can be used to know which rule name to pass to
+ninja -t targets rule _name_+.

`commands`:: given a list of targets, print a list of commands which, if
executed in order, may be used to rebuild those targets, assuming that all
output files are out of date.

`clean`:: remove built files. By default it removes all built files
except for those created by the generator.  Adding the `-g` flag also
removes built files created by the generator (see <<ref_rule,the rule
reference for the +generator+ attribute>>).  Additional arguments are
targets, which removes the given targets and recursively all files
built for them.
+
If used like +ninja -t clean -r _rules_+ it removes all files built using
the given rules.
+
depfiles are not removed. Files created but not referenced in the
graph are not removed. This tool takes in account the +-v+ and the
+-n+ options (note that +-n+ implies +-v+).

Ninja file reference
--------------------

A file is a series of declarations.  A declaration can be one of:

1. A rule declaration, which begins with +rule _rulename_+, and
   then has a series of indented lines defining variables.

2. A build edge, which looks like +build _output1_ _output2_:
   _rulename_ _input1_ _input2_+. +
   Implicit dependencies may be tacked on the end with +|
   _dependency1_ _dependency2_+. +
   Order-only dependencies may be tacked on the end with +||
   _dependency1_ _dependency2_+.  (See <<ref_dependencies,the reference on
   dependency types>>.)

3. Variable declarations, which look like +_variable_ = _value_+.

4. Default target statements, which look like +default _target1_ _target2_+.

5. References to more files, which look like +subninja _path_+ or
   +include _path_+.  The difference between these is explained below
   <<ref_scope,in the discussion about scoping>>.

Lexical syntax
~~~~~~~~~~~~~~

Comments begin with `#` and extend to the end of the line.

Newlines are significant.  Statements like `build foo bar` are a set
of space-separated tokens that end at the newline.  Newlines and
spaces within a token must be escaped.

There is only one escape character, `$`, and it has the following
behaviors:

[horizontal]
`$` followed by a newline:: escape the newline (continue the current line
across a line break).

`$` followed by text:: a variable reference.

`${varname}`:: alternate syntax for `$varname`.

`$` followed by space:: a space.

`$$`:: a literal `$`.

A `build` or `default` statement is first parsed as a space-separated
list of filenames and then each name is expanded.  This means that
spaces within a variable will result in spaces in the expanded
filename.

----
spaced = foo bar
build $spaced/baz other$ file: ...
# The above build line has two outputs: "foo bar/baz" and "other file".
----

In a `name = value` statement, whitespace at the beginning of a value
is always stripped.  Whitespace at the beginning of a line after a
line continuation is also stripped.

----
two_words_with_one_space = foo $
    bar
one_word_with_no_space = foo$
    bar
----

Other whitespace is only significant if it's at the beginning of a
line.  If a line is indented more than the previous one, it's
considered part of its parent's scope; if it is indented less than the
previous one, it closes the previous scope.

Rule variables
~~~~~~~~~~~~~~
[[ref_rule]]

A `rule` block contains a list of `key = value` declarations that
affect the processing of the rule.  Here is a full list of special
keys.

`command` (_required_):: the command line to run.  This string (after
  $variables are expanded) is passed directly to `sh -c` without
  interpretation by Ninja.

`depfile`:: path to an optional `Makefile` that contains extra
  _implicit dependencies_ (see <<ref_dependencies,the reference on
  dependency types>>).  This is explicitly to support `gcc` and its `-M`
  family of flags, which output the list of headers a given `.c` file
  depends on.
+
Use it like in the following example:
+
----
rule cc
  depfile = $out.d
  command = gcc -MMD -MF $out.d [other gcc flags here]
----
+
When loading a `depfile`, Ninja implicitly adds edges such that it is
not an error if the listed dependency is missing.  This allows you to
delete a depfile-discovered header file and rebuild, without the build
aborting due to a missing input.

`description`:: a short description of the command, used to pretty-print
  the command as it's running.  The `-v` flag controls whether to print
  the full command or its description; if a command fails, the full command
  line will always be printed before the command's output.

`generator`:: if present, specifies that this rule is used to
  re-invoke the generator program.  Files built using `generator`
  rules are treated specially in two ways: firstly, they will not be
  rebuilt if the command line changes; and secondly, they are not
  cleaned by default.

`restat`:: if present, causes Ninja to re-stat the command's outputs
  after execution of the command.  Each output whose modification time
  the command did not change will be treated as though it had never
  needed to be built.  This may cause the output's reverse
  dependencies to be removed from the list of pending build actions.

`rspfile`, `rspfile_content`:: if present (both), Ninja will use a
  response file for the given command, i.e. write the selected string
  (`rspfile_content`) to the given file (`rspfile`) before calling the
  command and delete the file after successful execution of the
  command.
+
This is particularly useful on Windows OS, where the maximal length of
a command line is limited and response files must be used instead.
+
Use it like in the following example:
+
----
rule link
  command = link.exe /OUT$out [usual link flags here] @$out.rsp
  rspfile = $out.rsp
  rspfile_content = $in

build myapp.exe: link a.obj b.obj [possibly many other .obj files]
----

Finally, the special `$in` and `$out` variables expand to the
shell-quoted space-separated list of files provided to the `build`
line referencing this `rule`.

Build dependencies
~~~~~~~~~~~~~~~~~~
[[ref_dependencies]]

There are three types of build dependencies which are subtly different.

1. _Explicit dependencies_, as listed in a build line.  These are
   available as the `$in` variable in the rule.  Changes in these files
   cause the output to be rebuilt; if these file are missing and
   Ninja doesn't know how to build them, the build is aborted.
+
This is the standard form of dependency to be used for e.g. the
source file of a compile command.

2. _Implicit dependencies_, either as picked up from
   a `depfile` attribute on a rule or from the syntax +| _dep1_
   _dep2_+ on the end of a build line.  The semantics are identical to
   explicit dependencies, the only difference is that implicit dependencies
   don't show up in the `$in` variable.
+
This is for expressing dependencies that don't show up on the
command line of the command; for example, for a rule that runs a
script, the script itself should be an implicit dependency, as
changes to the script should cause the output to rebuild.
+
Note that dependencies as loaded through depfiles have slightly different
semantics, as described in the <<ref_rule,rule reference>>.

3. _Order-only dependencies_, expressed with the syntax +|| _dep1_
   _dep2_+ on the end of a build line.  When these are out of date, the
   output is not rebuilt until they are built, but changes in order-only
   dependencies alone do not cause the output to be rebuilt.
+
Order-only dependencies can be useful for bootstrapping dependencies
that are only discovered during build time: for example, to generate a
header file before starting a subsequent compilation step.  (Once the
header is used in compilation, a generated dependency file will then
express the implicit dependency.)

Evaluation and scoping
~~~~~~~~~~~~~~~~~~~~~~
[[ref_scope]]

Top-level variable declarations are scoped to the file they occur in.

The `subninja` keyword, used to include another `.ninja` file,
introduces a new scope.  The included `subninja` file may use the
variables from the parent file, and shadow their values for the file's
scope, but it won't affect values of the variables in the parent.

To include another `.ninja` file in the current scope, much like a C
`#include` statement, use `include` instead of `subninja`.

Variable declarations indented in a `build` block are scoped to the
`build` block.  This scope is inherited by the `rule`.  The full
lookup order for a variable referenced in a rule is:

1. Rule-level variables (i.e. `$in`, `$command`).

2. Build-level variables from the `build` that references this rule.

3. File-level variables from the file that the `build` line was in.

4. Variables from the file that included that file using the
   `subninja` keyword.

Variable expansion
~~~~~~~~~~~~~~~~~~

Variables are expanded in paths (in a `build` or `default` statement)
and on the right side of a `name = value` statement.

When a `name = value` statement is evaluated, its right-hand side is
expanded once (according to the above scoping rules) immediately, and
from then on `$name` expands to the static string as the result of the
expansion.  It is never the case that you'll need to "double-escape" a
value to prevent it from getting expanded twice.<|MERGE_RESOLUTION|>--- conflicted
+++ resolved
@@ -191,13 +191,8 @@
 available: `$in` expands to the list of input files (`foo.c`) and
 `$out` to the output file (`foo.o`) for the command. For use with
 `rspfile_content` there is also `$in_newline`, which is the same as
-<<<<<<< HEAD
 `$in`, except that multiple inputs are separated by `\n` rather than
 space.
-=======
-`$in`, except that multiple inputs are separated by `\r` rather than
-spaces.
->>>>>>> 77dfaee4
 
 
 Build statements
