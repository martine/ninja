#!/usr/bin/env python
#
# Copyright 2001 Google Inc. All Rights Reserved.
#
# Licensed under the Apache License, Version 2.0 (the "License");
# you may not use this file except in compliance with the License.
# You may obtain a copy of the License at
#
#     http://www.apache.org/licenses/LICENSE-2.0
#
# Unless required by applicable law or agreed to in writing, software
# distributed under the License is distributed on an "AS IS" BASIS,
# WITHOUT WARRANTIES OR CONDITIONS OF ANY KIND, either express or implied.
# See the License for the specific language governing permissions and
# limitations under the License.

"""Script that generates the build.ninja for ninja itself.

Projects that use ninja themselves should either write a similar script
or use a meta-build system that supports Ninja output."""

from optparse import OptionParser
import os
import sys
sys.path.insert(0, 'misc')

import ninja_syntax

parser = OptionParser()
platforms = ['linux', 'freebsd', 'mysys', 'mingw', 'windows']
profilers = ['gmon', 'pprof']
parser.add_option('--platform',
                  help='target platform (' + '/'.join(platforms) + ')',
                  choices=platforms)
parser.add_option('--host',
                  help='host platform (' + '/'.join(platforms) + ')',
                  choices=platforms)
parser.add_option('--debug', action='store_true',
                  help='enable debugging extras',)
parser.add_option('--profile', metavar='TYPE',
                  choices=profilers,
                  help='enable profiling (' + '/'.join(profilers) + ')',)
parser.add_option('--with-gtest', metavar='PATH',
                  help='use gtest unpacked in directory PATH')
parser.add_option('--with-python', metavar='EXE',
                  help='use EXE as the Python interpreter',
                  default=os.path.basename(sys.executable))
(options, args) = parser.parse_args()
if args:
    print 'ERROR: extra unparsed command-line arguments:', args
    sys.exit(1)

platform = options.platform
if platform is None:
    platform = sys.platform
    if platform.startswith('linux'):
        platform = 'linux'
    elif platform.startswith('freebsd'):
        platform = 'freebsd'
    elif platform.startswith('mysys'):
        platform = 'mysys'
    elif platform.startswith('mingw'):
        platform = 'mingw'
    elif platform.startswith('win'):
        platform = 'windows'
host = options.host or platform

BUILD_FILENAME = 'build.ninja'
buildfile = open(BUILD_FILENAME, 'w')
n = ninja_syntax.Writer(buildfile)
n.comment('This file is used to build ninja itself.')
n.comment('It is generated by ' + os.path.basename(__file__) + '.')
n.newline()

n.comment('The arguments passed to configure.py, for rerunning it.')
n.variable('configure_args', ' '.join(sys.argv[1:]))
env_keys = set(['CXX', 'AR', 'CPPFLAGS', 'CFLAGS', 'LDFLAGS'])
configure_env = dict((k, os.environ[k]) for k in os.environ if k in env_keys)
if configure_env:
    config_str = ' '.join([k + '=' + configure_env[k] for k in configure_env])
    n.variable('configure_env', config_str + '$ ')
n.newline()

CXX = configure_env.get('CXX', 'g++')
objext = '.o'
if platform == 'windows':
    CXX = 'cl'
    objext = '.obj'

def src(filename):
    return os.path.join('src', filename)
def built(filename):
    return os.path.join('$builddir', filename)
def doc(filename):
    return os.path.join('doc', filename)
def cc(name, **kwargs):
    return n.build(built(name + objext), 'cxx', src(name + '.c'), **kwargs)
def cxx(name, **kwargs):
    return n.build(built(name + objext), 'cxx', src(name + '.cc'), **kwargs)
def binary(name):
    if platform in ('mysys', 'mingw', 'windows'):
        return name + '.exe'
    return name

n.variable('builddir', 'build')
n.variable('cxx', CXX)
if platform == 'windows':
    n.variable('ar', 'link')
else:
    n.variable('ar', configure_env.get('AR', 'ar'))

if platform == 'windows':
    cflags = ['/nologo', '/Zi', '/W4', '/WX', '/wd4530', '/wd4100', '/wd4706',
              '/wd4512', '/wd4800', '/wd4702', '/wd4819', '/GR-',
              '/DNOMINMAX', '/D_CRT_SECURE_NO_WARNINGS',
              "/DNINJA_PYTHON=\"%s\"" % (options.with_python,)]
    ldflags = ['/DEBUG', '/libpath:$builddir']
    if not options.debug:
        cflags += ['/Ox', '/DNDEBUG', '/GL']
        ldflags += ['/LTCG', '/OPT:REF', '/OPT:ICF']
else:
    cflags = ['-g', '-Wall', '-Wextra',
<<<<<<< HEAD
              ###FIXME cygwin, mingw, .. fail to compile '-std=gnu++11',
              '-Wno-deprecated',
=======
              '-std=gnu++11',
>>>>>>> ab2778df
              '-Wno-unused-parameter',
              '-fno-rtti',
              '-fno-exceptions',
              '-fvisibility=hidden', '-pipe',
              "-DNINJA_PYTHON=\"%s\"" % options.with_python]
    if options.debug:
        cflags += ['-D_GLIBCXX_DEBUG', '-D_GLIBCXX_DEBUG_PEDANTIC']
    else:
        cflags += ['-O2', '-DNDEBUG']
    if 'clang' in os.path.basename(CXX):
        cflags += ['-fcolor-diagnostics']
    ldflags = ['-L$builddir']
libs = []

if platform == 'mingw':
    cflags.remove('-fvisibility=hidden');
    ldflags.append('-static')
elif platform == 'sunos5':
    cflags.remove('-fvisibility=hidden')
elif platform == 'windows':
    pass
else:
    if options.profile == 'gmon':
        cflags.append('-pg')
        ldflags.append('-pg')
    elif options.profile == 'pprof':
        libs.append('-lprofiler')

def shell_escape(str):
    """Escape str such that it's interpreted as a single argument by the shell."""
    # This isn't complete, but it's just enough to make NINJA_PYTHON work.
    # TODO: do the appropriate thing for Windows-style cmd here, perhaps by
    # just returning the input string.
    if '"' in str:
        return "'%s'" % str.replace("'", "\\'")
    return str

cppflags = []
if 'CPPFLAGS' in configure_env:
    cppflags.append(configure_env['CPPFLAGS'])
n.variable('cppflags', ' '.join(shell_escape(flag) for flag in cppflags))
if 'CFLAGS' in configure_env:
    cflags.append(configure_env['CFLAGS'])
n.variable('cflags', ' '.join(shell_escape(flag) for flag in cflags))
if 'LDFLAGS' in configure_env:
    ldflags.append(configure_env['LDFLAGS'])
n.variable('ldflags', ' '.join(shell_escape(flag) for flag in ldflags))
n.newline()

if platform == 'windows':
    n.rule('cxx',
        command='$cxx $cppflags $cflags -c $in /Fo$out',
        depfile='$out.d',
        description='CXX $out')
else:
    n.rule('cxx',
        command='$cxx -MMD -MT $out -MF $out.d $cppflags $cflags -c $in -o $out',
        depfile='$out.d',
        description='CXX $out')
n.newline()

if host == 'windows':
    n.rule('ar',
           command='lib /nologo /ltcg /out:$out $in',
           description='LIB $out')
elif host == 'mingw':
    n.rule('ar',
           command='cmd /c $ar cqs $out.tmp $in && move /Y $out.tmp $out',
           description='AR $out')
else:
    n.rule('ar',
           command='rm -f $out && $ar crs $out $in',
           description='AR $out')
n.newline()

if platform == 'windows':
    n.rule('link',
        command='$cxx $in $libs /nologo /link $ldflags /out:$out',
        description='LINK $out')
else:
    n.rule('link',
        command='$cxx $ldflags -o $out $in $libs',
        description='LINK $out')
n.newline()

objs = []

if platform not in ('mysys', 'mingw', 'windows'):
    n.comment('browse_py.h is used to inline browse.py.')
    n.rule('inline',
           command='src/inline.sh $varname < $in > $out',
           description='INLINE $out',
           generator=True)  #XXX prevent clean of generated files
    n.build(built('browse_py.h'), 'inline', src('browse.py'),
            implicit='src/inline.sh',
            variables=[('varname', 'kBrowsePy')])
    n.newline()

    objs += cxx('browse', order_only=built('browse_py.h'))
    n.newline()

n.comment('the depfile parser and ninja lexers are generated using re2c.')
n.rule('re2c',
       command='re2c -b -i --no-generation-date -o $out $in',
       description='RE2C $out',
       generator=True)  #XXX prevent clean of generated files
# Generate the .cc files in the source directory so we can check them in.
n.build(src('depfile_parser.cc'), 're2c', src('depfile_parser.in.cc'))
n.build(src('lexer.cc'), 're2c', src('lexer.in.cc'))
n.newline()

n.comment('Core source files all build into ninja library.')
for name in ['build',
             'build_log',
             'clean',
             'depfile_parser',
             'disk_interface',
             'edit_distance',
             'eval_env',
             'explain',
             'graph',
             'graphviz',
             'lexer',
             'metrics',
             'parsers',
             'state',
             'util']:
    objs += cxx(name)
if platform in ('mysys', 'mingw', 'windows'):
    objs += cxx('subprocess-win32')
    objs += cc('getopt')
else:
    objs += cxx('subprocess')
if platform == 'windows':
    ninja_lib = n.build(built('ninja.lib'), 'ar', objs)
else:
    ninja_lib = n.build(built('libninja.a'), 'ar', objs)
n.newline()

if platform == 'windows':
    libs.append('ninja.lib')
else:
    libs.append('-lninja')

all_targets = []

n.comment('Main executable is library plus main() function.')
objs = cxx('ninja')
ninja = n.build(binary('ninja'), 'link', objs, implicit=ninja_lib,
                variables=[('libs', libs)])
if 'ninja' not in ninja:
  n.build('ninja', 'phony', ninja)
n.newline()
all_targets += ninja

n.comment('Tests all build into ninja_test executable.')

variables = []
test_cflags = None
test_ldflags = None
test_libs = libs
objs = []
if options.with_gtest:
    path = options.with_gtest

    gtest_all_incs = '-I%s -I%s' % (path, os.path.join(path, 'include'))
    if platform == 'windows':
        gtest_cflags = '/nologo /EHsc ' + gtest_all_incs
    else:
        gtest_cflags = '-fvisibility=hidden -Wno-undef ' + gtest_all_incs   # too many warnings with gtest
    objs += n.build(built('gtest-all' + objext), 'cxx',
                    os.path.join(path, 'src/gtest-all.cc'),
                    variables=[('cflags', gtest_cflags)])
    objs += n.build(built('gtest_main' + objext), 'cxx',
                    os.path.join(path, 'src/gtest_main.cc'),
                    variables=[('cflags', gtest_cflags)])

    test_cflags = cflags + ['-DGTEST_HAS_RTTI=0',
                            '-I%s' % os.path.join(path, 'include')]
elif platform == 'windows':
    test_libs.extend(['gtest_main.lib', 'gtest.lib'])
else:
    test_libs.extend(['-lgtest_main', '-lgtest'])

for name in ['build_log_test',
             'build_test',
             'clean_test',
             'depfile_parser_test',
             'disk_interface_test',
             'edit_distance_test',
             'graph_test',
             'lexer_test',
             'parsers_test',
             'state_test',
             'subprocess_test',
             'test',
             'util_test']:
    objs += cxx(name, variables=[('cflags', test_cflags)])

if platform != 'mingw' and platform != 'windows':
    test_libs.append('-lpthread')
ninja_test = n.build(binary('ninja_test'), 'link', objs, implicit=ninja_lib,
                     variables=[('ldflags', test_ldflags),
                                ('libs', test_libs)])
if 'ninja_test' not in ninja_test:
  n.build('ninja_test', 'phony', ninja_test)
n.newline()
all_targets += ninja_test


n.comment('Ancilliary executables.')
objs = cxx('parser_perftest')
all_targets += n.build(binary('parser_perftest'), 'link', objs,
                       implicit=ninja_lib, variables=[('libs', libs)])
objs = cxx('build_log_perftest')
all_targets += n.build(binary('build_log_perftest'), 'link', objs,
                       implicit=ninja_lib, variables=[('libs', libs)])
objs = cxx('canon_perftest')
all_targets += n.build(binary('canon_perftest'), 'link', objs,
                       implicit=ninja_lib, variables=[('libs', libs)])
objs = cxx('hash_collision_bench')
all_targets += n.build(binary('hash_collision_bench'), 'link', objs,
                              implicit=ninja_lib, variables=[('libs', libs)])
n.newline()

n.comment('Generate a graph using the "graph" tool.')
n.rule('gendot',
       command='./ninja -t graph > $out')
n.rule('gengraph',
       command='dot -Tpng $in > $out')
dot = n.build(built('graph.dot'), 'gendot', ['ninja', 'build.ninja'])
n.build('graph.png', 'gengraph', dot)
n.newline()

n.comment('Generate the manual using asciidoc.')
n.rule('asciidoc',
       command='asciidoc -a toc -a max-width=45em -o $out $in',
       description='ASCIIDOC $in')
manual = n.build(doc('manual.html'), 'asciidoc', doc('manual.asciidoc'))
n.build('manual', 'phony',
        order_only=manual)
n.newline()

n.comment('Generate Doxygen.')
n.rule('doxygen',
       command='doxygen $in',
       description='DOXYGEN $in')
n.variable('doxygen_mainpage_generator',
           src('gen_doxygen_mainpage.sh'))
n.rule('doxygen_mainpage',
       command='$doxygen_mainpage_generator $in > $out',
       description='DOXYGEN_MAINPAGE $out')
mainpage = n.build(built('doxygen_mainpage'), 'doxygen_mainpage',
                   ['README', 'HACKING', 'COPYING'],
                   implicit=['$doxygen_mainpage_generator'])
n.build('doxygen', 'doxygen', doc('doxygen.config'),
        implicit=mainpage)
n.newline()

if host != 'mingw':
    n.comment('Regenerate build files if build script changes.')
    n.rule('configure',
           command='${configure_env}%s configure.py $configure_args' %
               options.with_python,
           generator=True)
    n.build('build.ninja', 'configure',
            implicit=['configure.py', 'misc/ninja_syntax.py'])
    n.newline()

n.comment('Build only the main binary by default.')
n.default(ninja)
n.newline()

n.build('all', 'phony', all_targets)

print 'wrote %s.' % BUILD_FILENAME<|MERGE_RESOLUTION|>--- conflicted
+++ resolved
@@ -120,12 +120,9 @@
         ldflags += ['/LTCG', '/OPT:REF', '/OPT:ICF']
 else:
     cflags = ['-g', '-Wall', '-Wextra',
-<<<<<<< HEAD
               ###FIXME cygwin, mingw, .. fail to compile '-std=gnu++11',
               '-Wno-deprecated',
-=======
               '-std=gnu++11',
->>>>>>> ab2778df
               '-Wno-unused-parameter',
               '-fno-rtti',
               '-fno-exceptions',
