--- conflicted
+++ resolved
@@ -845,11 +845,6 @@
 "  restat = 1\n"
 "rule cc\n"
 "  command = wc $in\n"
-<<<<<<< HEAD
-"# rule cat\n"  //FIXME wher is it defined? ck
-"#  command = cat $in\n"
-=======
->>>>>>> 566d5186
 "build out1: cc in\n"
 "build out2: true out1\n"
 "build out3: cat out2\n"));
