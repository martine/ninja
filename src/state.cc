--- conflicted
+++ resolved
@@ -24,16 +24,11 @@
 
 const Rule State::kPhonyRule("phony");
 
-<<<<<<< HEAD
-State::State() :
-    build_log_(NULL)
+State::State()
 #ifdef _WIN32
-    , depdb_(NULL)
+    : depdb_(NULL)
 #endif
     {
-=======
-State::State() {
->>>>>>> 2c145bbf
   AddRule(&kPhonyRule);
 }
 
