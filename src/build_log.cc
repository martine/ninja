// Copyright 2011 Google Inc. All Rights Reserved.
//
// Licensed under the Apache License, Version 2.0 (the "License");
// you may not use this file except in compliance with the License.
// You may obtain a copy of the License at
//
//     http://www.apache.org/licenses/LICENSE-2.0
//
// Unless required by applicable law or agreed to in writing, software
// distributed under the License is distributed on an "AS IS" BASIS,
// WITHOUT WARRANTIES OR CONDITIONS OF ANY KIND, either express or implied.
// See the License for the specific language governing permissions and
// limitations under the License.

#include "build_log.h"

#include <errno.h>
#include <stdlib.h>
#include <string.h>

<<<<<<< HEAD
=======
#ifndef _WIN32
#define __STDC_FORMAT_MACROS
#include <inttypes.h>
#include <unistd.h>
#endif

>>>>>>> f0507bbc
#include "build.h"
#include "graph.h"
#include "metrics.h"
#include "util.h"

// Implementation details:
// Each run's log appends to the log file.
// To load, we run through all log entries in series, throwing away
// older runs.
// Once the number of redundant entries exceeds a threshold, we write
// out a new file and replace the existing one with it.

namespace {

const char kFileSignature[] = "# ninja log v%d\n";
const int kOldestSupportedVersion = 4;
const int kCurrentVersion = 5;

// 64bit MurmurHash2, by Austin Appleby
#if defined(_MSC_VER)
#define BIG_CONSTANT(x) (x)
#else   // defined(_MSC_VER)
#define BIG_CONSTANT(x) (x##LLU)
#endif // !defined(_MSC_VER)
inline
uint64_t MurmurHash64A(const void* key, int len) {
  static const uint64_t seed = 0xDECAFBADDECAFBADull;
  const uint64_t m = BIG_CONSTANT(0xc6a4a7935bd1e995);
  const int r = 47;
  uint64_t h = seed ^ (len * m);
  const uint64_t * data = (const uint64_t *)key;
  const uint64_t * end = data + (len/8);
  while(data != end) {
    uint64_t k = *data++;
    k *= m; 
    k ^= k >> r; 
    k *= m; 
    h ^= k;
    h *= m; 
  }
  const unsigned char* data2 = (const unsigned char*)data;
  switch(len & 7)
  {
  case 7: h ^= uint64_t(data2[6]) << 48;
  case 6: h ^= uint64_t(data2[5]) << 40;
  case 5: h ^= uint64_t(data2[4]) << 32;
  case 4: h ^= uint64_t(data2[3]) << 24;
  case 3: h ^= uint64_t(data2[2]) << 16;
  case 2: h ^= uint64_t(data2[1]) << 8;
  case 1: h ^= uint64_t(data2[0]);
          h *= m;
  };
  h ^= h >> r;
  h *= m;
  h ^= h >> r;
  return h;
} 
#undef BIG_CONSTANT


}  // namespace

// static
uint64_t BuildLog::LogEntry::HashCommand(StringPiece command) {
  return MurmurHash64A(command.str_, command.len_);
}

BuildLog::BuildLog()
  : log_file_(NULL), config_(NULL), needs_recompaction_(false) {}

BuildLog::~BuildLog() {
  Close();
}

bool BuildLog::OpenForWrite(const string& path, string* err) {
  if (config_ && config_->dry_run)
    return true;  // Do nothing, report success.

  if (needs_recompaction_) {
    Close();
    if (!Recompact(path, err))
      return false;
  }

  log_file_ = fopen(path.c_str(), "ab");
  if (!log_file_) {
    *err = strerror(errno);
    return false;
  }
  setvbuf(log_file_, NULL, _IOLBF, BUFSIZ);
  SetCloseOnExec(fileno(log_file_));

  // Opening a file in append mode doesn't set the file pointer to the file's
  // end on Windows. Do that explicitly.
  fseek(log_file_, 0, SEEK_END);

  if (ftell(log_file_) == 0) {
    if (fprintf(log_file_, kFileSignature, kCurrentVersion) < 0) {
      *err = strerror(errno);
      return false;
    }
  }

  return true;
}

void BuildLog::RecordCommand(Edge* edge, int start_time, int end_time,
                             TimeStamp restat_mtime) {
  string command = edge->EvaluateCommand(true);
  for (vector<Node*>::iterator out = edge->outputs_.begin();
       out != edge->outputs_.end(); ++out) {
    const string& path = (*out)->path();
    Log::iterator i = log_.find(path);
    LogEntry* log_entry;
    if (i != log_.end()) {
      log_entry = i->second;
    } else {
      log_entry = new LogEntry;
      log_entry->output = path;
      log_.insert(Log::value_type(log_entry->output, log_entry));
    }
    log_entry->command_hash = LogEntry::HashCommand(command);
    log_entry->start_time = start_time;
    log_entry->end_time = end_time;
    log_entry->restat_mtime = restat_mtime;

    if (log_file_)
      WriteEntry(log_file_, *log_entry);
  }
}

void BuildLog::Close() {
  if (log_file_)
    fclose(log_file_);
  log_file_ = NULL;
}

class LineReader {
 public:
  explicit LineReader(FILE* file)
    : file_(file), buf_end_(buf_), line_start_(buf_), line_end_(NULL) {}

  // Reads a \n-terminated line from the file passed to the constructor.
  // On return, *line_start points to the beginning of the next line, and
  // *line_end points to the \n at the end of the line. If no newline is seen
  // in a fixed buffer size, *line_end is set to NULL. Returns false on EOF.
  bool ReadLine(char** line_start, char** line_end) {
    if (line_start_ >= buf_end_ || !line_end_) {
      // Buffer empty, refill.
      size_t size_read = fread(buf_, 1, sizeof(buf_), file_);
      if (!size_read)
        return false;
      line_start_ = buf_;
      buf_end_ = buf_ + size_read;
    } else {
      // Advance to next line in buffer.
      line_start_ = line_end_ + 1;
    }

    line_end_ = (char*)memchr(line_start_, '\n', buf_end_ - line_start_);
    if (!line_end_) {
      // No newline. Move rest of data to start of buffer, fill rest.
      size_t already_consumed = line_start_ - buf_;
      size_t size_rest = (buf_end_ - buf_) - already_consumed;
      memmove(buf_, line_start_, size_rest);

      size_t read = fread(buf_ + size_rest, 1, sizeof(buf_) - size_rest, file_);
      buf_end_ = buf_ + size_rest + read;
      line_start_ = buf_;
      line_end_ = (char*)memchr(line_start_, '\n', buf_end_ - line_start_);
    }

    *line_start = line_start_;
    *line_end = line_end_;
    return true;
  }

 private:
  FILE* file_;
  char buf_[256 << 10]; //FIXME: huge stack! 262144 bytes; ck
  char* buf_end_;  // Points one past the last valid byte in |buf_|.

  char* line_start_;
  // Points at the next \n in buf_ after line_start, or NULL.
  char* line_end_;
};

bool BuildLog::Load(const string& path, string* err) {
  METRIC_RECORD(".ninja_log load");
  FILE* file = fopen(path.c_str(), "r");
  if (!file) {
    if (errno == ENOENT)
      return true;
    *err = strerror(errno);
    return false;
  }

  int log_version = 0;
  int unique_entry_count = 0;
  int total_entry_count = 0;

  LineReader reader(file);
  char* line_start = 0;
  char* line_end = 0;
  while (reader.ReadLine(&line_start, &line_end)) {
    if (!log_version) {
      sscanf(line_start, kFileSignature, &log_version);

      if (log_version < kOldestSupportedVersion) {
        *err = "unable to extract version from build log, perhaps due to "
          "being too old; you must clobber your build output and rebuild";
        return false;
      }
    }

    // If no newline was found in this chunk, read the next.
    if (!line_end)
      continue;

    const char kFieldSeparator = '\t';

    char* start = line_start;
    char* end = (char*)memchr(start, kFieldSeparator, line_end - start);
    if (!end)
      continue;
    *end = 0;

    int start_time = 0, end_time = 0;
    TimeStamp restat_mtime = 0;

    start_time = atoi(start);
    start = end + 1;

    end = (char*)memchr(start, kFieldSeparator, line_end - start);
    if (!end)
      continue;
    *end = 0;
    end_time = atoi(start);
    start = end + 1;

    end = (char*)memchr(start, kFieldSeparator, line_end - start);
    if (!end)
      continue;
    *end = 0;
    restat_mtime = atoll(start);	// NOTE: 100ns TimeStamp
    start = end + 1;

    end = (char*)memchr(start, kFieldSeparator, line_end - start);
    if (!end)
      continue;
    string output = string(start, end - start);

    start = end + 1;
    end = line_end;

    LogEntry* entry;
    Log::iterator i = log_.find(output);
    if (i != log_.end()) {
      entry = i->second;
    } else {
      entry = new LogEntry;
      entry->output = output;
      log_.insert(Log::value_type(entry->output, entry));
      ++unique_entry_count;
    }
    ++total_entry_count;

    entry->start_time = start_time;
    entry->end_time = end_time;
    entry->restat_mtime = restat_mtime;
    if (log_version >= 5) {
      char c = *end; *end = '\0';
      entry->command_hash = (uint64_t)strtoull(start, NULL, 16);
      *end = c;
    } else {
      entry->command_hash = LogEntry::HashCommand(StringPiece(start,
                                                              end - start));
    }
  }
  fclose(file);

  if (!line_start) {
    return true; // file was empty
  }

  // Decide whether it's time to rebuild the log:
  // - if we're upgrading versions
  // - if it's getting large
  int kMinCompactionEntryCount = 100;
  int kCompactionRatio = 3;
  if (log_version < kCurrentVersion) {
    needs_recompaction_ = true;
  } else if (total_entry_count > kMinCompactionEntryCount &&
             total_entry_count > unique_entry_count * kCompactionRatio) {
    needs_recompaction_ = true;
  }

  return true;
}

BuildLog::LogEntry* BuildLog::LookupByOutput(const string& path) {
  Log::iterator i = log_.find(path);
  if (i != log_.end())
    return i->second;
  return NULL;
}

void BuildLog::WriteEntry(FILE* f, const LogEntry& entry) {
<<<<<<< HEAD
  fprintf(f, "%d\t%d\t%lld\t%s\t%llu\n",
=======
  fprintf(f, "%d\t%d\t%d\t%s\t%" PRIx64 "\n",
>>>>>>> f0507bbc
          entry.start_time, entry.end_time, entry.restat_mtime,
          entry.output.c_str(), entry.command_hash);
}

bool BuildLog::Recompact(const string& path, string* err) {
  printf("Recompacting log...\n");

  string temp_path = path + ".recompact";
  FILE* f = fopen(temp_path.c_str(), "wb");
  if (!f) {
    *err = strerror(errno);
    return false;
  }

  if (fprintf(f, kFileSignature, kCurrentVersion) < 0) {
    *err = strerror(errno);
    fclose(f);
    return false;
  }

  for (Log::iterator i = log_.begin(); i != log_.end(); ++i) {
    WriteEntry(f, *i->second);
  }

  fclose(f);
  if (unlink(path.c_str()) < 0) {
    *err = strerror(errno);
    return false;
  }

  if (rename(temp_path.c_str(), path.c_str()) < 0) {
    *err = strerror(errno);
    return false;
  }

  return true;
}<|MERGE_RESOLUTION|>--- conflicted
+++ resolved
@@ -18,15 +18,6 @@
 #include <stdlib.h>
 #include <string.h>
 
-<<<<<<< HEAD
-=======
-#ifndef _WIN32
-#define __STDC_FORMAT_MACROS
-#include <inttypes.h>
-#include <unistd.h>
-#endif
-
->>>>>>> f0507bbc
 #include "build.h"
 #include "graph.h"
 #include "metrics.h"
@@ -335,11 +326,7 @@
 }
 
 void BuildLog::WriteEntry(FILE* f, const LogEntry& entry) {
-<<<<<<< HEAD
-  fprintf(f, "%d\t%d\t%lld\t%s\t%llu\n",
-=======
-  fprintf(f, "%d\t%d\t%d\t%s\t%" PRIx64 "\n",
->>>>>>> f0507bbc
+  fprintf(f, "%d\t%d\t%" PRIx64 "\t%s\t%" PRIx64 "\n",
           entry.start_time, entry.end_time, entry.restat_mtime,
           entry.output.c_str(), entry.command_hash);
 }
