// Copyright 2011 Google Inc. All Rights Reserved.
//
// Licensed under the Apache License, Version 2.0 (the "License");
// you may not use this file except in compliance with the License.
// You may obtain a copy of the License at
//
//     http://www.apache.org/licenses/LICENSE-2.0
//
// Unless required by applicable law or agreed to in writing, software
// distributed under the License is distributed on an "AS IS" BASIS,
// WITHOUT WARRANTIES OR CONDITIONS OF ANY KIND, either express or implied.
// See the License for the specific language governing permissions and
// limitations under the License.

#include "build_log.h"

#include <errno.h>
#include <stdlib.h>
#include <string.h>

#ifndef _WIN32
#include <unistd.h>
#endif

#include "build.h"
#include "graph.h"
#include "metrics.h"
#include "util.h"

// Implementation details:
// Each run's log appends to the log file.
// To load, we run through all log entries in series, throwing away
// older runs.
// Once the number of redundant entries exceeds a threshold, we write
// out a new file and replace the existing one with it.

namespace {

const char kFileSignature[] = "# ninja log v%d\n";
const int kCurrentVersion = 5;
<<<<<<< HEAD
=======

// 64bit MurmurHash2, by Austin Appleby
#if defined(_MSC_VER)
#define BIG_CONSTANT(x) (x)
#else   // defined(_MSC_VER)
#define BIG_CONSTANT(x) (x##LLU)
#endif // !defined(_MSC_VER)
inline
uint64_t MurmurHash64A(const void* key, int len) {
  static const uint64_t seed = 0xDECAFBADDECAFBADull;
  const uint64_t m = BIG_CONSTANT(0xc6a4a7935bd1e995);
  const int r = 47;
  uint64_t h = seed ^ (len * m);
  const uint64_t * data = (const uint64_t *)key;
  const uint64_t * end = data + (len/8);
  while(data != end) {
    uint64_t k = *data++;
    k *= m; 
    k ^= k >> r; 
    k *= m; 
    h ^= k;
    h *= m; 
  }
  const unsigned char* data2 = (const unsigned char*)data;
  switch(len & 7)
  {
  case 7: h ^= uint64_t(data2[6]) << 48;
  case 6: h ^= uint64_t(data2[5]) << 40;
  case 5: h ^= uint64_t(data2[4]) << 32;
  case 4: h ^= uint64_t(data2[3]) << 24;
  case 3: h ^= uint64_t(data2[2]) << 16;
  case 2: h ^= uint64_t(data2[1]) << 8;
  case 1: h ^= uint64_t(data2[0]);
          h *= m;
  };
  h ^= h >> r;
  h *= m;
  h ^= h >> r;
  return h;
} 
#undef BIG_CONSTANT

>>>>>>> de275b18

}  // namespace

// static
uint64_t BuildLog::LogEntry::HashCommand(StringPiece command) {
  return MurmurHash64A(command.str_, command.len_);
}

BuildLog::BuildLog()
  : log_file_(NULL), config_(NULL), needs_recompaction_(false) {}

BuildLog::~BuildLog() {
  Close();
}

bool BuildLog::OpenForWrite(const string& path, string* err) {
  if (config_ && config_->dry_run)
    return true;  // Do nothing, report success.

  if (needs_recompaction_) {
    Close();
    if (!Recompact(path, err))
      return false;
  }

  log_file_ = fopen(path.c_str(), "ab");
  if (!log_file_) {
    *err = strerror(errno);
    return false;
  }
  setvbuf(log_file_, NULL, _IOLBF, BUFSIZ);
  SetCloseOnExec(fileno(log_file_));

  // Opening a file in append mode doesn't set the file pointer to the file's
  // end on Windows. Do that explicitly.
  fseek(log_file_, 0, SEEK_END);

  if (ftell(log_file_) == 0) {
    if (fprintf(log_file_, kFileSignature, kCurrentVersion) < 0) {
      *err = strerror(errno);
      return false;
    }
  }

  return true;
}

void BuildLog::RecordCommand(Edge* edge, int start_time, int end_time,
                             TimeStamp restat_mtime) {
  string command = edge->EvaluateCommand(true);
  for (vector<Node*>::iterator out = edge->outputs_.begin();
       out != edge->outputs_.end(); ++out) {
    const string& path = (*out)->path();
    Log::iterator i = log_.find(path);
    LogEntry* log_entry;
    if (i != log_.end()) {
      log_entry = i->second;
    } else {
      log_entry = new LogEntry;
      log_entry->output = path;
      log_.insert(Log::value_type(log_entry->output, log_entry));
    }
<<<<<<< HEAD
    log_entry->command_hash = MurmurHash64A(command.data(), command.size());
=======
    log_entry->command_hash = LogEntry::HashCommand(command);
>>>>>>> de275b18
    log_entry->start_time = start_time;
    log_entry->end_time = end_time;
    log_entry->restat_mtime = restat_mtime;

    if (log_file_)
      WriteEntry(log_file_, *log_entry);
  }
}

void BuildLog::Close() {
  if (log_file_)
    fclose(log_file_);
  log_file_ = NULL;
}

class LineReader {
 public:
  explicit LineReader(FILE* file)
    : file_(file), buf_end_(buf_), line_start_(buf_), line_end_(NULL) {}

  // Reads a \n-terminated line from the file passed to the constructor.
  // On return, *line_start points to the beginning of the next line, and
  // *line_end points to the \n at the end of the line. If no newline is seen
  // in a fixed buffer size, *line_end is set to NULL. Returns false on EOF.
  bool ReadLine(char** line_start, char** line_end) {
    if (line_start_ >= buf_end_ || !line_end_) {
      // Buffer empty, refill.
      size_t size_read = fread(buf_, 1, sizeof(buf_), file_);
      if (!size_read)
        return false;
      line_start_ = buf_;
      buf_end_ = buf_ + size_read;
    } else {
      // Advance to next line in buffer.
      line_start_ = line_end_ + 1;
    }

    line_end_ = (char*)memchr(line_start_, '\n', buf_end_ - line_start_);
    if (!line_end_) {
      // No newline. Move rest of data to start of buffer, fill rest.
      size_t already_consumed = line_start_ - buf_;
      size_t size_rest = (buf_end_ - buf_) - already_consumed;
      memmove(buf_, line_start_, size_rest);

      size_t read = fread(buf_ + size_rest, 1, sizeof(buf_) - size_rest, file_);
      buf_end_ = buf_ + size_rest + read;
      line_start_ = buf_;
      line_end_ = (char*)memchr(line_start_, '\n', buf_end_ - line_start_);
    }

    *line_start = line_start_;
    *line_end = line_end_;
    return true;
  }

 private:
  FILE* file_;
  char buf_[256 << 10];
  char* buf_end_;  // Points one past the last valid byte in |buf_|.

  char* line_start_;
  // Points at the next \n in buf_ after line_start, or NULL.
  char* line_end_;
};

bool BuildLog::Load(const string& path, string* err) {
  METRIC_RECORD(".ninja_log load");
  FILE* file = fopen(path.c_str(), "r");
  if (!file) {
    if (errno == ENOENT)
      return true;
    *err = strerror(errno);
    return false;
  }

  int log_version = 0;
  int unique_entry_count = 0;
  int total_entry_count = 0;

  LineReader reader(file);
  char* line_start, *line_end;
  while (reader.ReadLine(&line_start, &line_end)) {
    if (!log_version) {
      log_version = 1;  // Assume by default.
      if (sscanf(line_start, kFileSignature, &log_version) > 0)
        continue;
    }

    // If no newline was found in this chunk, read the next.
    if (!line_end)
      continue;

    char field_separator = log_version >= 4 ? '\t' : ' ';

    char* start = line_start;
    char* end = (char*)memchr(start, field_separator, line_end - start);
    if (!end)
      continue;
    *end = 0;

    int start_time = 0, end_time = 0;
    TimeStamp restat_mtime = 0;

    start_time = atoi(start);
    start = end + 1;

    end = (char*)memchr(start, field_separator, line_end - start);
    if (!end)
      continue;
    *end = 0;
    end_time = atoi(start);
    start = end + 1;

    end = (char*)memchr(start, field_separator, line_end - start);
    if (!end)
      continue;
    *end = 0;
    restat_mtime = atol(start);
    start = end + 1;

    end = (char*)memchr(start, field_separator, line_end - start);
    if (!end)
      continue;
    string output = string(start, end - start);

    start = end + 1;
    end = line_end;

    LogEntry* entry;
    Log::iterator i = log_.find(output);
    if (i != log_.end()) {
      entry = i->second;
    } else {
      entry = new LogEntry;
      entry->output = output;
      log_.insert(Log::value_type(entry->output, entry));
      ++unique_entry_count;
    }
    ++total_entry_count;

    entry->start_time = start_time;
    entry->end_time = end_time;
    entry->restat_mtime = restat_mtime;
    if (log_version >= 5) {
      char c = *end; *end = '\0';
      entry->command_hash = (uint64_t)strtoull(start, NULL, 10);
      *end = c;
    }
    else
<<<<<<< HEAD
      entry->command_hash = MurmurHash64A(start, end - start);
=======
      entry->command_hash = LogEntry::HashCommand(StringPiece(start,
                                                              end - start));
>>>>>>> de275b18
  }

  // Decide whether it's time to rebuild the log:
  // - if we're upgrading versions
  // - if it's getting large
  int kMinCompactionEntryCount = 100;
  int kCompactionRatio = 3;
  if (log_version < kCurrentVersion) {
    needs_recompaction_ = true;
  } else if (total_entry_count > kMinCompactionEntryCount &&
             total_entry_count > unique_entry_count * kCompactionRatio) {
    needs_recompaction_ = true;
  }

  fclose(file);

  return true;
}

BuildLog::LogEntry* BuildLog::LookupByOutput(const string& path) {
  Log::iterator i = log_.find(path);
  if (i != log_.end())
    return i->second;
  return NULL;
}

void BuildLog::WriteEntry(FILE* f, const LogEntry& entry) {
  fprintf(f, "%d\t%d\t%ld\t%s\t%llu\n",
          entry.start_time, entry.end_time, (long) entry.restat_mtime,
          entry.output.c_str(), entry.command_hash);
}

bool BuildLog::Recompact(const string& path, string* err) {
  printf("Recompacting log...\n");

  string temp_path = path + ".recompact";
  FILE* f = fopen(temp_path.c_str(), "wb");
  if (!f) {
    *err = strerror(errno);
    return false;
  }

  if (fprintf(f, kFileSignature, kCurrentVersion) < 0) {
    *err = strerror(errno);
    fclose(f);
    return false;
  }

  for (Log::iterator i = log_.begin(); i != log_.end(); ++i) {
    WriteEntry(f, *i->second);
  }

  fclose(f);
  if (unlink(path.c_str()) < 0) {
    *err = strerror(errno);
    return false;
  }

  if (rename(temp_path.c_str(), path.c_str()) < 0) {
    *err = strerror(errno);
    return false;
  }

  return true;
}<|MERGE_RESOLUTION|>--- conflicted
+++ resolved
@@ -38,8 +38,6 @@
 
 const char kFileSignature[] = "# ninja log v%d\n";
 const int kCurrentVersion = 5;
-<<<<<<< HEAD
-=======
 
 // 64bit MurmurHash2, by Austin Appleby
 #if defined(_MSC_VER)
@@ -82,8 +80,6 @@
 } 
 #undef BIG_CONSTANT
 
->>>>>>> de275b18
-
 }  // namespace
 
 // static
@@ -145,11 +141,7 @@
       log_entry->output = path;
       log_.insert(Log::value_type(log_entry->output, log_entry));
     }
-<<<<<<< HEAD
-    log_entry->command_hash = MurmurHash64A(command.data(), command.size());
-=======
     log_entry->command_hash = LogEntry::HashCommand(command);
->>>>>>> de275b18
     log_entry->start_time = start_time;
     log_entry->end_time = end_time;
     log_entry->restat_mtime = restat_mtime;
@@ -299,12 +291,8 @@
       *end = c;
     }
     else
-<<<<<<< HEAD
-      entry->command_hash = MurmurHash64A(start, end - start);
-=======
       entry->command_hash = LogEntry::HashCommand(StringPiece(start,
                                                               end - start));
->>>>>>> de275b18
   }
 
   // Decide whether it's time to rebuild the log:
