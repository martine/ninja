--- conflicted
+++ resolved
@@ -326,11 +326,7 @@
 }
 
 void BuildLog::WriteEntry(FILE* f, const LogEntry& entry) {
-<<<<<<< HEAD
-  fprintf(f, "%d\t%d\t%lld\t%s\t%llu\n",
-=======
-  fprintf(f, "%d\t%d\t%d\t%s\t%" PRIx64 "\n",
->>>>>>> 92ab0be9
+  fprintf(f, "%d\t%d\t%" PRIx64 "\t%s\t%" PRIx64 "\n",
           entry.start_time, entry.end_time, entry.restat_mtime,
           entry.output.c_str(), entry.command_hash);
 }
