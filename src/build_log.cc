// Copyright 2011 Google Inc. All Rights Reserved.
//
// Licensed under the Apache License, Version 2.0 (the "License");
// you may not use this file except in compliance with the License.
// You may obtain a copy of the License at
//
//     http://www.apache.org/licenses/LICENSE-2.0
//
// Unless required by applicable law or agreed to in writing, software
// distributed under the License is distributed on an "AS IS" BASIS,
// WITHOUT WARRANTIES OR CONDITIONS OF ANY KIND, either express or implied.
// See the License for the specific language governing permissions and
// limitations under the License.

#include "build_log.h"

#include <errno.h>
#include <stdio.h>
#include <string.h>

#include "build.h"
#include "graph.h"
#include "ninja.h"

// Implementation details:
// Each run's log appends to the log file.
// To load, we run through all log entries in series, throwing away
// older runs.
// Once the number of redundant entries exceeds a threshold, we write
// out a new file and replace the existing one with it.

BuildLog::BuildLog()
  : log_file_(NULL), config_(NULL), needs_recompaction_(false) {}

bool BuildLog::OpenForWrite(const string& path, string* err) {
  if (config_ && config_->dry_run)
    return true;  // Do nothing, report success.

  if (needs_recompaction_) {
<<<<<<< HEAD
    Close();    // Windows needs us to close the file before we can rename over it
=======
    Close();
>>>>>>> 98bb8487
    if (!Recompact(path, err))
      return false;
  }

  log_file_ = fopen(path.c_str(), "ab");
  if (!log_file_) {
    *err = strerror(errno);
    return false;
  }
  setlinebuf(log_file_);
  return true;
}

void BuildLog::RecordCommand(Edge* edge, int time_ms) {
  if (!log_file_)
    return;

  const string command = edge->EvaluateCommand();
  for (vector<Node*>::iterator out = edge->outputs_.begin();
       out != edge->outputs_.end(); ++out) {
    const string& path = (*out)->file_->path_;
    Log::iterator i = log_.find(path);
    LogEntry* log_entry;
    if (i != log_.end()) {
      log_entry = i->second;
    } else {
      log_entry = new LogEntry;
      log_.insert(make_pair(path, log_entry));
    }
    log_entry->output = path;
    log_entry->command = command;
    log_entry->time_ms = time_ms;

    WriteEntry(log_file_, *log_entry);
  }
}

void BuildLog::Close() {
  fclose(log_file_);
  log_file_ = NULL;
}

bool BuildLog::Load(const string& path, string* err) {
  FILE* file = fopen(path.c_str(), "r");
  log_file_ = file; // record this to close it later, as Windows needs this
  if (!file) {
    if (errno == ENOENT)
      return true;
    *err = strerror(errno);
    return false;
  }

  int unique_entry_count = 0;
  int total_entry_count = 0;

  char buf[256 << 10];
  while (fgets(buf, sizeof(buf), file)) {
    char* start = buf;
    char* end = strchr(start, ' ');
    if (!end)
      continue;

    *end = 0;
    int time_ms = atoi(start);
    start = end + 1;
    end = strchr(start, ' ');
    string output = string(start, end - start);

    LogEntry* entry;
    Log::iterator i = log_.find(output);
    if (i != log_.end()) {
      entry = i->second;
    } else {
      entry = new LogEntry;
      log_.insert(make_pair(output, entry));
      ++unique_entry_count;
    }
    ++total_entry_count;

    entry->time_ms = time_ms;
    entry->output = output;

    start = end + 1;
    end = strchr(start, '\n');
    entry->command = string(start, end - start);
  }

  // Mark the log as "needs rebuiding" if it has kCompactionRatio times
  // too many log entries.
  int kCompactionRatio = 3;
  if (total_entry_count > unique_entry_count * kCompactionRatio)
    needs_recompaction_ = true;

  fclose(file);

  return true;
}

BuildLog::LogEntry* BuildLog::LookupByOutput(const string& path) {
  Log::iterator i = log_.find(path);
  if (i != log_.end())
    return i->second;
  return NULL;
}

void BuildLog::WriteEntry(FILE* f, const LogEntry& entry) {
  fprintf(f, "%d %s %s\n",
          entry.time_ms, entry.output.c_str(), entry.command.c_str());
}

bool BuildLog::Recompact(const string& path, string* err) {
  printf("Recompacting log...\n");

  string temp_path = path + ".recompact";
  FILE* f = fopen(temp_path.c_str(), "wb");
  if (!f) {
    *err = strerror(errno);
    return false;
  }

  for (Log::iterator i = log_.begin(); i != log_.end(); ++i) {
    WriteEntry(f, *i->second);
  }

  // Windows needs to close and unlink a file before a rename will be permitted
  fclose(f);
  if (unlink(path.c_str()) < 0) {
    *err = strerror(errno);
    return false;
  }

  if (rename(temp_path.c_str(), path.c_str()) < 0) {
    *err = strerror(errno);
    return false;
  }

  return true;
}<|MERGE_RESOLUTION|>--- conflicted
+++ resolved
@@ -37,11 +37,7 @@
     return true;  // Do nothing, report success.
 
   if (needs_recompaction_) {
-<<<<<<< HEAD
-    Close();    // Windows needs us to close the file before we can rename over it
-=======
     Close();
->>>>>>> 98bb8487
     if (!Recompact(path, err))
       return false;
   }
