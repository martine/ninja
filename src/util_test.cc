--- conflicted
+++ resolved
@@ -28,20 +28,20 @@
   return CanonicalizePath(str, err);
 }
 
-bool CanonPath(char* str, int* len, string* err) {
+bool CanonPath(char* str, size_t* len, string* err) {
 #ifdef _WIN32
-  for (int i = 0; i < *len; ++i)
+  for (size_t i = 0; i < *len; ++i)
     if (str[i] == '/')
       str[i] = '\\';
 #endif
   return CanonicalizePath(str, len, err);
 }
 
-string SLASH(string in, int len = -1) {
+string SLASH(string in, size_t len = -1) {
 #ifdef _WIN32
   if (len == -1)
     len = static_cast<int>(in.size());
-  for (int i = 0; i < len; ++i)
+  for (size_t i = 0; i < len; ++i)
     if (in[i] == '/')
       in[i] = '\\';
 #endif
@@ -139,8 +139,7 @@
 TEST(CanonicalizePath, NotNullTerminated) {
   string path;
   string err;
-<<<<<<< HEAD
-  int len, orig_len;
+  size_t len, orig_len;
 
   path = "foo/. bar/.";
   orig_len = len = strlen("foo/.");  // Canonicalize only the part before the space.
@@ -153,21 +152,6 @@
   EXPECT_TRUE(CanonPath(&path[0], &len, &err));
   EXPECT_EQ(strlen("file"), static_cast<size_t>(len));
   EXPECT_EQ(SLASH("file ./file bar/.", orig_len), string(path));
-=======
-  size_t len;
-
-  path = "foo/. bar/.";
-  len = strlen("foo/.");  // Canonicalize only the part before the space.
-  EXPECT_TRUE(CanonicalizePath(&path[0], &len, &err));
-  EXPECT_EQ(strlen("foo"), len);
-  EXPECT_EQ("foo/. bar/.", string(path));
-
-  path = "foo/../file bar/.";
-  len = strlen("foo/../file");
-  EXPECT_TRUE(CanonicalizePath(&path[0], &len, &err));
-  EXPECT_EQ(strlen("file"), len);
-  EXPECT_EQ("file ./file bar/.", string(path));
->>>>>>> ee625b0b
 }
 
 TEST(StripAnsiEscapeCodes, EscapeAtEnd) {
