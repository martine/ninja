--- conflicted
+++ resolved
@@ -485,7 +485,6 @@
   return true;
 }
 
-<<<<<<< HEAD
 vector<Node*>::iterator ImplicitDepLoader::PreallocateSpace(Edge* edge,
                                                             int count) {
   edge->inputs_.insert(edge->inputs_.end() - edge->order_only_deps_,
@@ -509,14 +508,10 @@
   // to avoid a potential stuck build.  If we do call RecomputeDirty for
   // this node, it will simply set outputs_ready_ to the correct value.
   phony_edge->outputs_ready_ = true;
-=======
-bool Edge::is_phony() const {
-  return rule_ == &State::kPhonyRule;
 }
 
 void Node::AddOutEdge(Edge* edge) {
     if (find(out_edges_.begin(), out_edges_.end(), edge) != out_edges_.end())
         return;
     out_edges_.push_back(edge);
->>>>>>> 785f6978
 }