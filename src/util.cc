// Copyright 2011 Google Inc. All Rights Reserved.
//
// Licensed under the Apache License, Version 2.0 (the "License");
// you may not use this file except in compliance with the License.
// You may obtain a copy of the License at
//
//     http://www.apache.org/licenses/LICENSE-2.0
//
// Unless required by applicable law or agreed to in writing, software
// distributed under the License is distributed on an "AS IS" BASIS,
// WITHOUT WARRANTIES OR CONDITIONS OF ANY KIND, either express or implied.
// See the License for the specific language governing permissions and
// limitations under the License.

#include "util.h"

#ifdef _WIN32
#include <windows.h>
#include <io.h>
#endif

#include <errno.h>
#include <fcntl.h>
#include <stdarg.h>
#include <stdio.h>
#include <stdlib.h>
#include <string.h>
#include <sys/stat.h>
#include <sys/types.h>

#ifndef _WIN32
#include <sys/time.h>
#endif

#include <vector>

#ifdef _WIN32
#include <direct.h>  // _mkdir
#endif

#include "edit_distance.h"
#include "metrics.h"

void Fatal(const char* msg, ...) {
  va_list ap;
  fprintf(stderr, "ninja: FATAL: ");
  va_start(ap, msg);
  vfprintf(stderr, msg, ap);
  va_end(ap);
  fprintf(stderr, "\n");
#ifdef _WIN32
  //__debugbreak();
#endif
  exit(1);
}

void Warning(const char* msg, ...) {
  va_list ap;
  fprintf(stderr, "ninja: WARNING: ");
  va_start(ap, msg);
  vfprintf(stderr, msg, ap);
  va_end(ap);
  fprintf(stderr, "\n");
}

void Error(const char* msg, ...) {
  va_list ap;
  fprintf(stderr, "ninja: ERROR: ");
  va_start(ap, msg);
  vfprintf(stderr, msg, ap);
  va_end(ap);
  fprintf(stderr, "\n");
}

bool CanonicalizePath(string* path, string* err) {
  METRIC_RECORD("canonicalize str");
  int len = path->size();
  char* str = 0;
  if (len > 0)
    str = &(*path)[0];
  if (!CanonicalizePath(str, &len, err))
    return false;
  path->resize(len);
  return true;
}

bool CanonicalizePath(char* path, int* len, string* err) {
  // WARNING: this function is performance-critical; please benchmark
  // any changes you make to it.
  METRIC_RECORD("canonicalize path");
  if (*len == 0) {
    *err = "empty path";
    return false;
  }

  const int kMaxPathComponents = 30;
  char* components[kMaxPathComponents];
  int component_count = 0;

  char* start = path;
  char* dst = start;
  const char* src = start;
  const char* end = start + *len;

  if (*src == DIR_SEP[0]) {
    ++src;
    ++dst;
  }

  while (src < end) {
<<<<<<< HEAD
    const char* sep = (const char*)memchr(src, DIR_SEP[0], end - src);
    if (sep == NULL)
      sep = end;

=======
>>>>>>> c5c535e8
    if (*src == '.') {
      if (src + 1 == end || src[1] == '/') {
        // '.' component; eliminate.
        src += 2;
        continue;
      } else if (src[1] == '.' && (src + 2 == end || src[2] == '/')) {
        // '..' component.  Back up if possible.
        if (component_count > 0) {
          dst = components[component_count - 1];
          src += 3;
          --component_count;
        } else {
          *dst++ = *src++;
          *dst++ = *src++;
          *dst++ = *src++;
        }
        continue;
      }
    }

    if (*src == '/') {
      src++;
      continue;
    }

    if (component_count == kMaxPathComponents)
      Fatal("path has too many components");
    components[component_count] = dst;
    ++component_count;

    while (*src != '/' && src != end)
      *dst++ = *src++;
    *dst++ = *src++;  // Copy '/' or final \0 character as well.
  }

  if (dst == start) {
    *err = "path canonicalizes to the empty path";
    return false;
  }

  *len = dst - start - 1;
  return true;
}

int MakeDir(const string& path) {
#ifdef _WIN32
  return _mkdir(path.c_str());
#else
  return mkdir(path.c_str(), 0777);
#endif
}

int ReadFile(const string& path, string* contents, string* err, bool binary) {
  FILE* f = fopen(path.c_str(), binary ? "rb" : "r");
  if (!f) {
    err->assign(strerror(errno));
    return -errno;
  }
  if (!ReadFile(f, contents, err))
    return -errno;
  fclose(f);
  return 0;
}

bool ReadFile(FILE* f, string* contents, string* err) {
  char buf[64 << 10];
  size_t len;
  while ((len = fread(buf, 1, sizeof(buf), f)) > 0) {
    contents->append(buf, len);
  }
  if (ferror(f)) {
    err->assign(strerror(errno));  // XXX errno?
    contents->clear();
    return false;
  }
  return true;
}

void SetCloseOnExec(int fd) {
#ifndef _WIN32
  int flags = fcntl(fd, F_GETFD);
  if (flags < 0) {
    perror("fcntl(F_GETFD)");
  } else {
    if (fcntl(fd, F_SETFD, flags | FD_CLOEXEC) < 0)
      perror("fcntl(F_SETFD)");
  }
#else
  HANDLE hd = (HANDLE) _get_osfhandle(fd);
  if (! SetHandleInformation(hd, HANDLE_FLAG_INHERIT, 0)) {
    fprintf(stderr, "SetHandleInformation(): %s", GetLastErrorString().c_str());
  }
#endif  // ! _WIN32
}

int64_t GetTimeMillis() {
#ifdef _WIN32
  // GetTickCount64 is only available on Vista or later.
  return GetTickCount();
#else
  timeval now;
  gettimeofday(&now, NULL);
  return ((int64_t)now.tv_sec * 1000) + (now.tv_usec / 1000);
#endif
}

const char* SpellcheckStringV(const string& text,
                              const vector<const char*>& words) {
  const bool kAllowReplacements = true;
  const int kMaxValidEditDistance = 3;

  int min_distance = kMaxValidEditDistance + 1;
  const char* result = NULL;
  for (vector<const char*>::const_iterator i = words.begin();
       i != words.end(); ++i) {
    int distance = EditDistance(*i, text, kAllowReplacements,
                                kMaxValidEditDistance);
    if (distance < min_distance) {
      min_distance = distance;
      result = *i;
    }
  }
  return result;
}

const char* SpellcheckString(const string& text, ...) {
  va_list ap;
  va_start(ap, text);
  vector<const char*> words;
  const char* word;
  while ((word = va_arg(ap, const char*)))
    words.push_back(word);
  return SpellcheckStringV(text, words);
}

#ifdef _WIN32
string GetLastErrorString() {
  DWORD err = GetLastError();

  char* msg_buf;
  FormatMessageA(
        FORMAT_MESSAGE_ALLOCATE_BUFFER |
        FORMAT_MESSAGE_FROM_SYSTEM |
        FORMAT_MESSAGE_IGNORE_INSERTS,
        NULL,
        err,
        MAKELANGID(LANG_NEUTRAL, SUBLANG_DEFAULT),
        (char*)&msg_buf,
        0,
        NULL);
  string msg = msg_buf;
  LocalFree(msg_buf);
  return msg;
}
#endif

static bool islatinalpha(int c) {
  // isalpha() is locale-dependent.
  return (c >= 'a' && c <= 'z') || (c >= 'A' && c <= 'Z');
}

string StripAnsiEscapeCodes(const string& in) {
  string stripped;
  stripped.reserve(in.size());

  for (size_t i = 0; i < in.size(); ++i) {
    if (in[i] != '\33') {
      // Not an escape code.
      stripped.push_back(in[i]);
      continue;
    }

    // Only strip CSIs for now.
    if (i + 1 >= in.size()) break;
    if (in[i + 1] != '[') continue;  // Not a CSI.
    i += 2;

    // Skip everything up to and including the next [a-zA-Z].
    while (i < in.size() && !islatinalpha(in[i]))
      ++i;
  }
  return stripped;
}

TimeStamp FiletimeToTimestamp(const FILETIME& filetime) {
  // FILETIME is in 100-nanosecond increments since the Windows epoch.
  // We don't much care about epoch correctness but we do want the
  // resulting value to fit in an integer.
  uint64_t mtime = ((uint64_t)filetime.dwHighDateTime << 32) |
    ((uint64_t)filetime.dwLowDateTime);
  mtime /= 1000000000LL / 100; // 100ns -> s.
  mtime -= 12622770400LL;  // 1600 epoch -> 2000 epoch (subtract 400 years).
  return (TimeStamp)mtime;
}

#ifdef _WIN32
static double GetLoadAverage_win32()
{
  // TODO(nicolas.despres@gmail.com): Find a way to implement it on Windows.
  return -0.0f;
}
#else
static double GetLoadAverage_unix()
{
  double loadavg[3] = { 0.0f, 0.0f, 0.0f };
  if (getloadavg(loadavg, 3) < 0)
  {
    // Maybe we should return an error here or the availability of
    // getloadavg(3) should be checked when ninja is configured.
    return -0.0f;
  }
  return loadavg[0];
}
#endif // _WIN32

double GetLoadAverage()
{
#ifdef _WIN32
  return GetLoadAverage_win32();
#else
  return GetLoadAverage_unix();
#endif // _WIN32
}<|MERGE_RESOLUTION|>--- conflicted
+++ resolved
@@ -102,25 +102,18 @@
   const char* src = start;
   const char* end = start + *len;
 
-  if (*src == DIR_SEP[0]) {
+  if (*src == DIR_SEP_C) {
     ++src;
     ++dst;
   }
 
   while (src < end) {
-<<<<<<< HEAD
-    const char* sep = (const char*)memchr(src, DIR_SEP[0], end - src);
-    if (sep == NULL)
-      sep = end;
-
-=======
->>>>>>> c5c535e8
     if (*src == '.') {
-      if (src + 1 == end || src[1] == '/') {
+      if (src + 1 == end || src[1] == DIR_SEP_C) {
         // '.' component; eliminate.
         src += 2;
         continue;
-      } else if (src[1] == '.' && (src + 2 == end || src[2] == '/')) {
+      } else if (src[1] == '.' && (src + 2 == end || src[2] == DIR_SEP_C)) {
         // '..' component.  Back up if possible.
         if (component_count > 0) {
           dst = components[component_count - 1];
@@ -135,7 +128,7 @@
       }
     }
 
-    if (*src == '/') {
+    if (*src == DIR_SEP_C) {
       src++;
       continue;
     }
@@ -145,9 +138,9 @@
     components[component_count] = dst;
     ++component_count;
 
-    while (*src != '/' && src != end)
+    while (*src != DIR_SEP_C && src != end)
       *dst++ = *src++;
-    *dst++ = *src++;  // Copy '/' or final \0 character as well.
+    *dst++ = *src++;  // Copy DIR_SEP_C or final \0 character as well.
   }
 
   if (dst == start) {
