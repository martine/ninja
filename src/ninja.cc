// Copyright 2011 Google Inc. All Rights Reserved.
//
// Licensed under the Apache License, Version 2.0 (the "License");
// you may not use this file except in compliance with the License.
// You may obtain a copy of the License at
//
//     http://www.apache.org/licenses/LICENSE-2.0
//
// Unless required by applicable law or agreed to in writing, software
// distributed under the License is distributed on an "AS IS" BASIS,
// WITHOUT WARRANTIES OR CONDITIONS OF ANY KIND, either express or implied.
// See the License for the specific language governing permissions and
// limitations under the License.

#include <errno.h>
#include <limits.h>
#include <stdio.h>
#include <stdlib.h>
#include <string.h>
#include <cstdlib>

#ifdef _WIN32
#include "getopt.h"
#include <direct.h>
#include <windows.h>
#elif defined(_AIX)
#include "getopt.h"
#include <unistd.h>
#else
#include <getopt.h>
#include <unistd.h>
#endif

#include "browse.h"
#include "build.h"
#include "build_log.h"
#include "deps_log.h"
#include "clean.h"
#include "debug_flags.h"
#include "depfile_parser.h"
#include "disk_interface.h"
#include "graph.h"
#include "graphviz.h"
<<<<<<< HEAD
#include "json.h"
=======
#include "ipc.h"
>>>>>>> 327646be
#include "manifest_parser.h"
#include "metrics.h"
#include "missing_deps.h"
#include "state.h"
#include "status.h"
#include "util.h"
#include "version.h"

using namespace std;

#ifdef _MSC_VER
// Defined in msvc_helper_main-win32.cc.
int MSVCHelperMain(int argc, char** argv);

// Defined in minidump-win32.cc.
void CreateWin32MiniDump(_EXCEPTION_POINTERS* pep);
#endif

namespace {

struct Tool;

/// Command-line options.
struct Options {
  /// Build file to load.
  const char* input_file;

  /// Directory to change into before running.
  const char* working_dir;

  /// Tool to run rather than building.
  const Tool* tool;

  /// Whether duplicate rules for one target should warn or print an error.
  bool dupe_edges_should_err;

  /// Whether phony cycles should warn or print an error.
  bool phony_cycle_should_err;
<<<<<<< HEAD
=======

  /// Whether a depfile with multiple targets on separate lines should
  /// warn or print an error.
  bool depfile_distinct_target_lines_should_err;

  /// Whether the ninja process should remain alive after building to speed up
  /// subsequent builds.
  bool persistent;
>>>>>>> 327646be
};

/// The Ninja main() loads up a series of data structures; various tools need
/// to poke into these, so store them as fields on an object.
struct NinjaMain : public BuildLogUser {
  NinjaMain(const char* ninja_command, const BuildConfig& config) :
      ninja_command_(ninja_command), config_(config),
      start_time_millis_(GetTimeMillis()) {}

  /// Command line used to run Ninja.
  const char* ninja_command_;

  /// Build configuration set from flags (e.g. parallelism).
  const BuildConfig& config_;

  /// Loaded state (rules, nodes).
  State state_;

  /// Functions for accessing the disk.
  RealDiskInterface disk_interface_;

  /// The build directory, used for storing the build log etc.
  string build_dir_;

  BuildLog build_log_;
  DepsLog deps_log_;

  /// The type of functions that are the entry points to tools (subcommands).
  typedef int (NinjaMain::*ToolFunc)(const Options*, int, char**);

  /// Get the Node for a given command-line path, handling features like
  /// spell correction.
  Node* CollectTarget(const char* cpath, string* err);

  /// CollectTarget for all command-line arguments, filling in \a targets.
  bool CollectTargetsFromArgs(int argc, char* argv[],
                              vector<Node*>* targets, string* err);

  // The various subcommands, run via "-t XXX".
  int ToolGraph(const Options* options, int argc, char* argv[]);
  int ToolQuery(const Options* options, int argc, char* argv[]);
  int ToolDeps(const Options* options, int argc, char* argv[]);
  int ToolMissingDeps(const Options* options, int argc, char* argv[]);
  int ToolBrowse(const Options* options, int argc, char* argv[]);
  int ToolMSVC(const Options* options, int argc, char* argv[]);
  int ToolTargets(const Options* options, int argc, char* argv[]);
  int ToolCommands(const Options* options, int argc, char* argv[]);
  int ToolClean(const Options* options, int argc, char* argv[]);
  int ToolCleanDead(const Options* options, int argc, char* argv[]);
  int ToolCompilationDatabase(const Options* options, int argc, char* argv[]);
  int ToolRecompact(const Options* options, int argc, char* argv[]);
  int ToolRestat(const Options* options, int argc, char* argv[]);
  int ToolUrtle(const Options* options, int argc, char** argv);
  int ToolRules(const Options* options, int argc, char* argv[]);
  int ToolWinCodePage(const Options* options, int argc, char* argv[]);

  /// Open the build log.
  /// @return false on error.
  bool OpenBuildLog(bool recompact_only = false);

  /// Open the deps log: load it, then open for writing.
  /// @return false on error.
  bool OpenDepsLog(bool recompact_only = false);

  /// Ensure the build directory exists, creating it if necessary.
  /// @return false on error.
  bool EnsureBuildDirExists();

  /// Rebuild the manifest, if necessary.
  /// Fills in \a err on error.
  /// @return true if the manifest was rebuilt.
  bool RebuildManifest(const char* input_file, string* err, Status* status);

  /// Build the targets listed on the command line.
  /// @return an exit code.
  int RunBuild(int argc, char** argv, Status* status);

  /// Dump the output requested by '-d stats'.
  void DumpMetrics();

  virtual bool IsPathDead(StringPiece s) const {
    Node* n = state_.LookupNode(s);
    if (n && n->in_edge())
      return false;
    // Just checking n isn't enough: If an old output is both in the build log
    // and in the deps log, it will have a Node object in state_.  (It will also
    // have an in edge if one of its inputs is another output that's in the deps
    // log, but having a deps edge product an output that's input to another deps
    // edge is rare, and the first recompaction will delete all old outputs from
    // the deps log, and then a second recompaction will clear the build log,
    // which seems good enough for this corner case.)
    // Do keep entries around for files which still exist on disk, for
    // generators that want to use this information.
    string err;
    TimeStamp mtime = disk_interface_.Stat(s.AsString(), &err);
    if (mtime == -1)
      Error("%s", err.c_str());  // Log and ignore Stat() errors.
    return mtime == 0;
  }

  int64_t start_time_millis_;
};

/// Subtools, accessible via "-t foo".
struct Tool {
  /// Short name of the tool.
  const char* name;

  /// Description (shown in "-t list").
  const char* desc;

  /// When to run the tool.
  enum {
    /// Run after parsing the command-line flags and potentially changing
    /// the current working directory (as early as possible).
    RUN_AFTER_FLAGS,

    /// Run after loading build.ninja.
    RUN_AFTER_LOAD,

    /// Run after loading the build/deps logs.
    RUN_AFTER_LOGS,
  } when;

  /// Implementation of the tool.
  NinjaMain::ToolFunc func;
};

/// Print usage information.
void Usage(const BuildConfig& config) {
  fprintf(stderr,
"usage: ninja [options] [targets...]\n"
"\n"
"if targets are unspecified, builds the 'default' target (see manual).\n"
"\n"
"options:\n"
"  --version      print ninja version (\"%s\")\n"
"  -v, --verbose  show all command lines while building\n"
"  --quiet        don't show progress status, just command output\n"
"\n"
"  -C DIR   change to DIR before doing anything else\n"
"  -f FILE  specify input build file [default=build.ninja]\n"
"\n"
"  -j N     run N jobs in parallel (0 means infinity) [default=%d on this system]\n"
"  -k N     keep going until N jobs fail (0 means infinity) [default=1]\n"
"  -l N     do not start new jobs if the load average is greater than N\n"
"  -p       reduce time parsing .ninja files by leaving a server process running\n"
"  -n       dry run (don't run commands but act like they succeeded)\n"
"\n"
"  -d MODE  enable debugging (use '-d list' to list modes)\n"
"  -t TOOL  run a subtool (use '-t list' to list subtools)\n"
"    terminates toplevel options; further flags are passed to the tool\n"
"  -w FLAG  adjust warnings (use '-w list' to list warnings)\n",
          kNinjaVersion, config.parallelism);
}

/// Choose a default value for the -j (parallelism) flag.
int GuessParallelism() {
  switch (int processors = GetProcessorCount()) {
  case 0:
  case 1:
    return 2;
  case 2:
    return 3;
  default:
    return processors + 2;
  }
}

/// Rebuild the build manifest, if necessary.
/// Returns true if the manifest was rebuilt.
bool NinjaMain::RebuildManifest(const char* input_file, string* err,
                                Status* status) {
  string path = input_file;
  if (path.empty()) {
    *err = "empty path";
    return false;
  }
  uint64_t slash_bits;  // Unused because this path is only used for lookup.
  CanonicalizePath(&path, &slash_bits);
  Node* node = state_.LookupNode(path);
  if (!node)
    return false;

  Builder builder(&state_, config_, &build_log_, &deps_log_, &disk_interface_,
                  status, start_time_millis_);
  if (!builder.AddTarget(node, err))
    return false;

  if (builder.AlreadyUpToDate())
    return false;  // Not an error, but we didn't rebuild.

  if (!builder.Build(err))
    return false;

  // The manifest was only rebuilt if it is now dirty (it may have been cleaned
  // by a restat).
  if (!node->dirty()) {
    // Reset the state to prevent problems like
    // https://github.com/ninja-build/ninja/issues/874
    state_.Reset();
    return false;
  }

  return true;
}

Node* NinjaMain::CollectTarget(const char* cpath, string* err) {
  string path = cpath;
  if (path.empty()) {
    *err = "empty path";
    return NULL;
  }
  uint64_t slash_bits;
  CanonicalizePath(&path, &slash_bits);

  // Special syntax: "foo.cc^" means "the first output of foo.cc".
  bool first_dependent = false;
  if (!path.empty() && path[path.size() - 1] == '^') {
    path.resize(path.size() - 1);
    first_dependent = true;
  }

  Node* node = state_.LookupNode(path);
  if (node) {
    if (first_dependent) {
      if (node->out_edges().empty()) {
        Node* rev_deps = deps_log_.GetFirstReverseDepsNode(node);
        if (!rev_deps) {
          *err = "'" + path + "' has no out edge";
          return NULL;
        }
        node = rev_deps;
      } else {
        Edge* edge = node->out_edges()[0];
        if (edge->outputs_.empty()) {
          edge->Dump();
          Fatal("edge has no outputs");
        }
        node = edge->outputs_[0];
      }
    }
    return node;
  } else {
    *err =
        "unknown target '" + Node::PathDecanonicalized(path, slash_bits) + "'";
    if (path == "clean") {
      *err += ", did you mean 'ninja -t clean'?";
    } else if (path == "help") {
      *err += ", did you mean 'ninja -h'?";
    } else {
      Node* suggestion = state_.SpellcheckNode(path);
      if (suggestion) {
        *err += ", did you mean '" + suggestion->path() + "'?";
      }
    }
    return NULL;
  }
}

bool NinjaMain::CollectTargetsFromArgs(int argc, char* argv[],
                                       vector<Node*>* targets, string* err) {
  if (argc == 0) {
    *targets = state_.DefaultNodes(err);
    return err->empty();
  }

  for (int i = 0; i < argc; ++i) {
    Node* node = CollectTarget(argv[i], err);
    if (node == NULL)
      return false;
    targets->push_back(node);
  }
  return true;
}

int NinjaMain::ToolGraph(const Options* options, int argc, char* argv[]) {
  vector<Node*> nodes;
  string err;
  if (!CollectTargetsFromArgs(argc, argv, &nodes, &err)) {
    Error("%s", err.c_str());
    return 1;
  }

  GraphViz graph(&state_, &disk_interface_);
  graph.Start();
  for (vector<Node*>::const_iterator n = nodes.begin(); n != nodes.end(); ++n)
    graph.AddTarget(*n);
  graph.Finish();

  return 0;
}

int NinjaMain::ToolQuery(const Options* options, int argc, char* argv[]) {
  if (argc == 0) {
    Error("expected a target to query");
    return 1;
  }

  DyndepLoader dyndep_loader(&state_, &disk_interface_);

  for (int i = 0; i < argc; ++i) {
    string err;
    Node* node = CollectTarget(argv[i], &err);
    if (!node) {
      Error("%s", err.c_str());
      return 1;
    }

    printf("%s:\n", node->path().c_str());
    if (Edge* edge = node->in_edge()) {
      if (edge->dyndep_ && edge->dyndep_->dyndep_pending()) {
        if (!dyndep_loader.LoadDyndeps(edge->dyndep_, &err)) {
          Warning("%s\n", err.c_str());
        }
      }
      printf("  input: %s\n", edge->rule_->name().c_str());
      for (int in = 0; in < (int)edge->inputs_.size(); in++) {
        const char* label = "";
        if (edge->is_implicit(in))
          label = "| ";
        else if (edge->is_order_only(in))
          label = "|| ";
        printf("    %s%s\n", label, edge->inputs_[in]->path().c_str());
      }
    }
    printf("  outputs:\n");
    for (vector<Edge*>::const_iterator edge = node->out_edges().begin();
         edge != node->out_edges().end(); ++edge) {
      for (vector<Node*>::iterator out = (*edge)->outputs_.begin();
           out != (*edge)->outputs_.end(); ++out) {
        printf("    %s\n", (*out)->path().c_str());
      }
    }
  }
  return 0;
}

#if defined(NINJA_HAVE_BROWSE)
int NinjaMain::ToolBrowse(const Options* options, int argc, char* argv[]) {
  RunBrowsePython(&state_, ninja_command_, options->input_file, argc, argv);
  // If we get here, the browse failed.
  return 1;
}
#else
int NinjaMain::ToolBrowse(const Options*, int, char**) {
  Fatal("browse tool not supported on this platform");
  return 1;
}
#endif

#if defined(_MSC_VER)
int NinjaMain::ToolMSVC(const Options* options, int argc, char* argv[]) {
  // Reset getopt: push one argument onto the front of argv, reset optind.
  argc++;
  argv--;
  optind = 0;
  return MSVCHelperMain(argc, argv);
}
#endif

int ToolTargetsList(const vector<Node*>& nodes, int depth, int indent) {
  for (vector<Node*>::const_iterator n = nodes.begin();
       n != nodes.end();
       ++n) {
    for (int i = 0; i < indent; ++i)
      printf("  ");
    const char* target = (*n)->path().c_str();
    if ((*n)->in_edge()) {
      printf("%s: %s\n", target, (*n)->in_edge()->rule_->name().c_str());
      if (depth > 1 || depth <= 0)
        ToolTargetsList((*n)->in_edge()->inputs_, depth - 1, indent + 1);
    } else {
      printf("%s\n", target);
    }
  }
  return 0;
}

int ToolTargetsSourceList(State* state) {
  for (vector<Edge*>::iterator e = state->edges_.begin();
       e != state->edges_.end(); ++e) {
    for (vector<Node*>::iterator inps = (*e)->inputs_.begin();
         inps != (*e)->inputs_.end(); ++inps) {
      if (!(*inps)->in_edge())
        printf("%s\n", (*inps)->path().c_str());
    }
  }
  return 0;
}

int ToolTargetsList(State* state, const string& rule_name) {
  set<string> rules;

  // Gather the outputs.
  for (vector<Edge*>::iterator e = state->edges_.begin();
       e != state->edges_.end(); ++e) {
    if ((*e)->rule_->name() == rule_name) {
      for (vector<Node*>::iterator out_node = (*e)->outputs_.begin();
           out_node != (*e)->outputs_.end(); ++out_node) {
        rules.insert((*out_node)->path());
      }
    }
  }

  // Print them.
  for (set<string>::const_iterator i = rules.begin();
       i != rules.end(); ++i) {
    printf("%s\n", (*i).c_str());
  }

  return 0;
}

int ToolTargetsList(State* state) {
  for (vector<Edge*>::iterator e = state->edges_.begin();
       e != state->edges_.end(); ++e) {
    for (vector<Node*>::iterator out_node = (*e)->outputs_.begin();
         out_node != (*e)->outputs_.end(); ++out_node) {
      printf("%s: %s\n",
             (*out_node)->path().c_str(),
             (*e)->rule_->name().c_str());
    }
  }
  return 0;
}

int NinjaMain::ToolDeps(const Options* options, int argc, char** argv) {
  vector<Node*> nodes;
  if (argc == 0) {
    for (vector<Node*>::const_iterator ni = deps_log_.nodes().begin();
         ni != deps_log_.nodes().end(); ++ni) {
      if (deps_log_.IsDepsEntryLiveFor(*ni))
        nodes.push_back(*ni);
    }
  } else {
    string err;
    if (!CollectTargetsFromArgs(argc, argv, &nodes, &err)) {
      Error("%s", err.c_str());
      return 1;
    }
  }

  RealDiskInterface disk_interface;
  for (vector<Node*>::iterator it = nodes.begin(), end = nodes.end();
       it != end; ++it) {
    DepsLog::Deps* deps = deps_log_.GetDeps(*it);
    if (!deps) {
      printf("%s: deps not found\n", (*it)->path().c_str());
      continue;
    }

    string err;
    TimeStamp mtime = disk_interface.Stat((*it)->path(), &err);
    if (mtime == -1)
      Error("%s", err.c_str());  // Log and ignore Stat() errors;
    printf("%s: #deps %d, deps mtime %" PRId64 " (%s)\n",
           (*it)->path().c_str(), deps->node_count, deps->mtime,
           (!mtime || mtime > deps->mtime ? "STALE":"VALID"));
    for (int i = 0; i < deps->node_count; ++i)
      printf("    %s\n", deps->nodes[i]->path().c_str());
    printf("\n");
  }

  return 0;
}

int NinjaMain::ToolMissingDeps(const Options* options, int argc, char** argv) {
  vector<Node*> nodes;
  string err;
  if (!CollectTargetsFromArgs(argc, argv, &nodes, &err)) {
    Error("%s", err.c_str());
    return 1;
  }
  RealDiskInterface disk_interface;
  MissingDependencyPrinter printer;
  MissingDependencyScanner scanner(&printer, &deps_log_, &state_,
                                   &disk_interface);
  for (vector<Node*>::iterator it = nodes.begin(); it != nodes.end(); ++it) {
    scanner.ProcessNode(*it);
  }
  scanner.PrintStats();
  if (scanner.HadMissingDeps())
    return 3;
  return 0;
}

int NinjaMain::ToolTargets(const Options* options, int argc, char* argv[]) {
  int depth = 1;
  if (argc >= 1) {
    string mode = argv[0];
    if (mode == "rule") {
      string rule;
      if (argc > 1)
        rule = argv[1];
      if (rule.empty())
        return ToolTargetsSourceList(&state_);
      else
        return ToolTargetsList(&state_, rule);
    } else if (mode == "depth") {
      if (argc > 1)
        depth = atoi(argv[1]);
    } else if (mode == "all") {
      return ToolTargetsList(&state_);
    } else {
      const char* suggestion =
          SpellcheckString(mode.c_str(), "rule", "depth", "all", NULL);
      if (suggestion) {
        Error("unknown target tool mode '%s', did you mean '%s'?",
              mode.c_str(), suggestion);
      } else {
        Error("unknown target tool mode '%s'", mode.c_str());
      }
      return 1;
    }
  }

  string err;
  vector<Node*> root_nodes = state_.RootNodes(&err);
  if (err.empty()) {
    return ToolTargetsList(root_nodes, depth, 0);
  } else {
    Error("%s", err.c_str());
    return 1;
  }
}

int NinjaMain::ToolRules(const Options* options, int argc, char* argv[]) {
  // Parse options.

  // The rules tool uses getopt, and expects argv[0] to contain the name of
  // the tool, i.e. "rules".
  argc++;
  argv--;

  bool print_description = false;

  optind = 1;
  int opt;
  while ((opt = getopt(argc, argv, const_cast<char*>("hd"))) != -1) {
    switch (opt) {
    case 'd':
      print_description = true;
      break;
    case 'h':
    default:
      printf("usage: ninja -t rules [options]\n"
             "\n"
             "options:\n"
             "  -d     also print the description of the rule\n"
             "  -h     print this message\n"
             );
    return 1;
    }
  }
  argv += optind;
  argc -= optind;

  // Print rules

  typedef map<string, const Rule*> Rules;
  const Rules& rules = state_.bindings_.GetRules();
  for (Rules::const_iterator i = rules.begin(); i != rules.end(); ++i) {
    printf("%s", i->first.c_str());
    if (print_description) {
      const Rule* rule = i->second;
      const EvalString* description = rule->GetBinding("description");
      if (description != NULL) {
        printf(": %s", description->Unparse().c_str());
      }
    }
    printf("\n");
  }
  return 0;
}

#ifdef _WIN32
int NinjaMain::ToolWinCodePage(const Options* options, int argc, char* argv[]) {
  if (argc != 0) {
    printf("usage: ninja -t wincodepage\n");
    return 1;
  }
  printf("Build file encoding: %s\n", GetACP() == CP_UTF8? "UTF-8" : "ANSI");
  return 0;
}
#endif

enum PrintCommandMode { PCM_Single, PCM_All };
void PrintCommands(Edge* edge, EdgeSet* seen, PrintCommandMode mode) {
  if (!edge)
    return;
  if (!seen->insert(edge).second)
    return;

  if (mode == PCM_All) {
    for (vector<Node*>::iterator in = edge->inputs_.begin();
         in != edge->inputs_.end(); ++in)
      PrintCommands((*in)->in_edge(), seen, mode);
  }

  if (!edge->is_phony())
    puts(edge->EvaluateCommand().c_str());
}

int NinjaMain::ToolCommands(const Options* options, int argc, char* argv[]) {
  // The clean tool uses getopt, and expects argv[0] to contain the name of
  // the tool, i.e. "commands".
  ++argc;
  --argv;

  PrintCommandMode mode = PCM_All;

  optind = 1;
  int opt;
  while ((opt = getopt(argc, argv, const_cast<char*>("hs"))) != -1) {
    switch (opt) {
    case 's':
      mode = PCM_Single;
      break;
    case 'h':
    default:
      printf("usage: ninja -t commands [options] [targets]\n"
"\n"
"options:\n"
"  -s     only print the final command to build [target], not the whole chain\n"
             );
    return 1;
    }
  }
  argv += optind;
  argc -= optind;

  vector<Node*> nodes;
  string err;
  if (!CollectTargetsFromArgs(argc, argv, &nodes, &err)) {
    Error("%s", err.c_str());
    return 1;
  }

  EdgeSet seen;
  for (vector<Node*>::iterator in = nodes.begin(); in != nodes.end(); ++in)
    PrintCommands((*in)->in_edge(), &seen, mode);

  return 0;
}

int NinjaMain::ToolClean(const Options* options, int argc, char* argv[]) {
  // The clean tool uses getopt, and expects argv[0] to contain the name of
  // the tool, i.e. "clean".
  argc++;
  argv--;

  bool generator = false;
  bool clean_rules = false;

  optind = 1;
  int opt;
  while ((opt = getopt(argc, argv, const_cast<char*>("hgr"))) != -1) {
    switch (opt) {
    case 'g':
      generator = true;
      break;
    case 'r':
      clean_rules = true;
      break;
    case 'h':
    default:
      printf("usage: ninja -t clean [options] [targets]\n"
"\n"
"options:\n"
"  -g     also clean files marked as ninja generator output\n"
"  -r     interpret targets as a list of rules to clean instead\n"
             );
    return 1;
    }
  }
  argv += optind;
  argc -= optind;

  if (clean_rules && argc == 0) {
    Error("expected a rule to clean");
    return 1;
  }

  Cleaner cleaner(&state_, config_, &disk_interface_);
  if (argc >= 1) {
    if (clean_rules)
      return cleaner.CleanRules(argc, argv);
    else
      return cleaner.CleanTargets(argc, argv);
  } else {
    return cleaner.CleanAll(generator);
  }
}

int NinjaMain::ToolCleanDead(const Options* options, int argc, char* argv[]) {
  Cleaner cleaner(&state_, config_, &disk_interface_);
  return cleaner.CleanDead(build_log_.entries());
}

enum EvaluateCommandMode {
  ECM_NORMAL,
  ECM_EXPAND_RSPFILE
};
std::string EvaluateCommandWithRspfile(const Edge* edge,
                                       const EvaluateCommandMode mode) {
  string command = edge->EvaluateCommand();
  if (mode == ECM_NORMAL)
    return command;

  string rspfile = edge->GetUnescapedRspfile();
  if (rspfile.empty())
    return command;

  size_t index = command.find(rspfile);
  if (index == 0 || index == string::npos || command[index - 1] != '@')
    return command;

  string rspfile_content = edge->GetBinding("rspfile_content");
  size_t newline_index = 0;
  while ((newline_index = rspfile_content.find('\n', newline_index)) !=
         string::npos) {
    rspfile_content.replace(newline_index, 1, 1, ' ');
    ++newline_index;
  }
  command.replace(index - 1, rspfile.length() + 1, rspfile_content);
  return command;
}

void printCompdb(const char* const directory, const Edge* const edge,
                 const EvaluateCommandMode eval_mode) {
  printf("\n  {\n    \"directory\": \"");
  PrintJSONString(directory);
  printf("\",\n    \"command\": \"");
  PrintJSONString(EvaluateCommandWithRspfile(edge, eval_mode));
  printf("\",\n    \"file\": \"");
  PrintJSONString(edge->inputs_[0]->path());
  printf("\",\n    \"output\": \"");
  PrintJSONString(edge->outputs_[0]->path());
  printf("\"\n  }");
}

int NinjaMain::ToolCompilationDatabase(const Options* options, int argc,
                                       char* argv[]) {
  // The compdb tool uses getopt, and expects argv[0] to contain the name of
  // the tool, i.e. "compdb".
  argc++;
  argv--;

  EvaluateCommandMode eval_mode = ECM_NORMAL;

  optind = 1;
  int opt;
  while ((opt = getopt(argc, argv, const_cast<char*>("hx"))) != -1) {
    switch(opt) {
      case 'x':
        eval_mode = ECM_EXPAND_RSPFILE;
        break;

      case 'h':
      default:
        printf(
            "usage: ninja -t compdb [options] [rules]\n"
            "\n"
            "options:\n"
            "  -x     expand @rspfile style response file invocations\n"
            );
        return 1;
    }
  }
  argv += optind;
  argc -= optind;

  bool first = true;
  vector<char> cwd;
  char* success = NULL;

  do {
    cwd.resize(cwd.size() + 1024);
    errno = 0;
    success = getcwd(&cwd[0], cwd.size());
  } while (!success && errno == ERANGE);
  if (!success) {
    Error("cannot determine working directory: %s", strerror(errno));
    return 1;
  }

  putchar('[');
  for (vector<Edge*>::iterator e = state_.edges_.begin();
       e != state_.edges_.end(); ++e) {
    if ((*e)->inputs_.empty())
      continue;
    if (argc == 0) {
      if (!first) {
        putchar(',');
      }
      printCompdb(&cwd[0], *e, eval_mode);
      first = false;
    } else {
      for (int i = 0; i != argc; ++i) {
        if ((*e)->rule_->name() == argv[i]) {
          if (!first) {
            putchar(',');
          }
          printCompdb(&cwd[0], *e, eval_mode);
          first = false;
        }
      }
    }
  }

  puts("\n]");
  return 0;
}

int NinjaMain::ToolRecompact(const Options* options, int argc, char* argv[]) {
  if (!EnsureBuildDirExists())
    return 1;

  if (!OpenBuildLog(/*recompact_only=*/true) ||
      !OpenDepsLog(/*recompact_only=*/true))
    return 1;

  return 0;
}

int NinjaMain::ToolRestat(const Options* options, int argc, char* argv[]) {
  // The restat tool uses getopt, and expects argv[0] to contain the name of the
  // tool, i.e. "restat"
  argc++;
  argv--;

  optind = 1;
  int opt;
  while ((opt = getopt(argc, argv, const_cast<char*>("h"))) != -1) {
    switch (opt) {
    case 'h':
    default:
      printf("usage: ninja -t restat [outputs]\n");
      return 1;
    }
  }
  argv += optind;
  argc -= optind;

  if (!EnsureBuildDirExists())
    return 1;

  string log_path = ".ninja_log";
  if (!build_dir_.empty())
    log_path = build_dir_ + "/" + log_path;

  string err;
  const LoadStatus status = build_log_.Load(log_path, &err);
  if (status == LOAD_ERROR) {
    Error("loading build log %s: %s", log_path.c_str(), err.c_str());
    return EXIT_FAILURE;
  }
  if (status == LOAD_NOT_FOUND) {
    // Nothing to restat, ignore this
    return EXIT_SUCCESS;
  }
  if (!err.empty()) {
    // Hack: Load() can return a warning via err by returning LOAD_SUCCESS.
    Warning("%s", err.c_str());
    err.clear();
  }

  bool success = build_log_.Restat(log_path, disk_interface_, argc, argv, &err);
  if (!success) {
    Error("failed recompaction: %s", err.c_str());
    return EXIT_FAILURE;
  }

  if (!config_.dry_run) {
    if (!build_log_.OpenForWrite(log_path, *this, &err)) {
      Error("opening build log: %s", err.c_str());
      return EXIT_FAILURE;
    }
  }

  return EXIT_SUCCESS;
}

int NinjaMain::ToolUrtle(const Options* options, int argc, char** argv) {
  // RLE encoded.
  const char* urtle =
" 13 ,3;2!2;\n8 ,;<11!;\n5 `'<10!(2`'2!\n11 ,6;, `\\. `\\9 .,c13$ec,.\n6 "
",2;11!>; `. ,;!2> .e8$2\".2 \"?7$e.\n <:<8!'` 2.3,.2` ,3!' ;,(?7\";2!2'<"
"; `?6$PF ,;,\n2 `'4!8;<!3'`2 3! ;,`'2`2'3!;4!`2.`!;2 3,2 .<!2'`).\n5 3`5"
"'2`9 `!2 `4!><3;5! J2$b,`!>;2!:2!`,d?b`!>\n26 `'-;,(<9!> $F3 )3.:!.2 d\""
"2 ) !>\n30 7`2'<3!- \"=-='5 .2 `2-=\",!>\n25 .ze9$er2 .,cd16$bc.'\n22 .e"
"14$,26$.\n21 z45$c .\n20 J50$c\n20 14$P\"`?34$b\n20 14$ dbc `2\"?22$?7$c"
"\n20 ?18$c.6 4\"8?4\" c8$P\n9 .2,.8 \"20$c.3 ._14 J9$\n .2,2c9$bec,.2 `?"
"21$c.3`4%,3%,3 c8$P\"\n22$c2 2\"?21$bc2,.2` .2,c7$P2\",cb\n23$b bc,.2\"2"
"?14$2F2\"5?2\",J5$P\" ,zd3$\n24$ ?$3?%3 `2\"2?12$bcucd3$P3\"2 2=7$\n23$P"
"\" ,3;<5!>2;,. `4\"6?2\"2 ,9;, `\"?2$\n";
  int count = 0;
  for (const char* p = urtle; *p; p++) {
    if ('0' <= *p && *p <= '9') {
      count = count*10 + *p - '0';
    } else {
      for (int i = 0; i < max(count, 1); ++i)
        printf("%c", *p);
      count = 0;
    }
  }
  return 0;
}

/// Find the function to execute for \a tool_name and return it via \a func.
/// Returns a Tool, or NULL if Ninja should exit.
const Tool* ChooseTool(const string& tool_name) {
  static const Tool kTools[] = {
    { "browse", "browse dependency graph in a web browser",
      Tool::RUN_AFTER_LOAD, &NinjaMain::ToolBrowse },
#if defined(_MSC_VER)
    { "msvc", "build helper for MSVC cl.exe (EXPERIMENTAL)",
      Tool::RUN_AFTER_FLAGS, &NinjaMain::ToolMSVC },
#endif
    { "clean", "clean built files",
      Tool::RUN_AFTER_LOAD, &NinjaMain::ToolClean },
    { "commands", "list all commands required to rebuild given targets",
      Tool::RUN_AFTER_LOAD, &NinjaMain::ToolCommands },
    { "deps", "show dependencies stored in the deps log",
      Tool::RUN_AFTER_LOGS, &NinjaMain::ToolDeps },
    { "missingdeps", "check deps log dependencies on generated files",
      Tool::RUN_AFTER_LOGS, &NinjaMain::ToolMissingDeps },
    { "graph", "output graphviz dot file for targets",
      Tool::RUN_AFTER_LOAD, &NinjaMain::ToolGraph },
    { "query", "show inputs/outputs for a path",
      Tool::RUN_AFTER_LOGS, &NinjaMain::ToolQuery },
    { "targets",  "list targets by their rule or depth in the DAG",
      Tool::RUN_AFTER_LOAD, &NinjaMain::ToolTargets },
    { "compdb",  "dump JSON compilation database to stdout",
      Tool::RUN_AFTER_LOAD, &NinjaMain::ToolCompilationDatabase },
    { "recompact",  "recompacts ninja-internal data structures",
      Tool::RUN_AFTER_LOAD, &NinjaMain::ToolRecompact },
    { "restat",  "restats all outputs in the build log",
      Tool::RUN_AFTER_FLAGS, &NinjaMain::ToolRestat },
    { "rules",  "list all rules",
      Tool::RUN_AFTER_LOAD, &NinjaMain::ToolRules },
    { "cleandead",  "clean built files that are no longer produced by the manifest",
      Tool::RUN_AFTER_LOGS, &NinjaMain::ToolCleanDead },
    { "urtle", NULL,
      Tool::RUN_AFTER_FLAGS, &NinjaMain::ToolUrtle },
#ifdef _WIN32
    { "wincodepage", "print the Windows code page used by ninja",
      Tool::RUN_AFTER_FLAGS, &NinjaMain::ToolWinCodePage },
#endif
    { NULL, NULL, Tool::RUN_AFTER_FLAGS, NULL }
  };

  if (tool_name == "list") {
    printf("ninja subtools:\n");
    for (const Tool* tool = &kTools[0]; tool->name; ++tool) {
      if (tool->desc)
        printf("%11s  %s\n", tool->name, tool->desc);
    }
    return NULL;
  }

  for (const Tool* tool = &kTools[0]; tool->name; ++tool) {
    if (tool->name == tool_name)
      return tool;
  }

  vector<const char*> words;
  for (const Tool* tool = &kTools[0]; tool->name; ++tool)
    words.push_back(tool->name);
  const char* suggestion = SpellcheckStringV(tool_name, words);
  if (suggestion) {
    Fatal("unknown tool '%s', did you mean '%s'?",
          tool_name.c_str(), suggestion);
  } else {
    Fatal("unknown tool '%s'", tool_name.c_str());
  }
  return NULL;  // Not reached.
}

/// Enable a debugging mode.  Returns false if Ninja should exit instead
/// of continuing.
bool DebugEnable(const string& name) {
  if (name == "list") {
    printf("debugging modes:\n"
"  stats        print operation counts/timing info\n"
"  explain      explain what caused a command to execute\n"
"  keepdepfile  don't delete depfiles after they're read by ninja\n"
"  keeprsp      don't delete @response files on success\n"
#ifdef _WIN32
"  nostatcache  don't batch stat() calls per directory and cache them\n"
#endif
"multiple modes can be enabled via -d FOO -d BAR\n");
    return false;
  } else if (name == "stats") {
    g_metrics = new Metrics;
    return true;
  } else if (name == "explain") {
    g_explaining = true;
    return true;
  } else if (name == "keepdepfile") {
    g_keep_depfile = true;
    return true;
  } else if (name == "keeprsp") {
    g_keep_rsp = true;
    return true;
  } else if (name == "nostatcache") {
    g_experimental_statcache = false;
    return true;
  } else {
    const char* suggestion =
        SpellcheckString(name.c_str(),
                         "stats", "explain", "keepdepfile", "keeprsp",
                         "nostatcache", NULL);
    if (suggestion) {
      Error("unknown debug setting '%s', did you mean '%s'?",
            name.c_str(), suggestion);
    } else {
      Error("unknown debug setting '%s'", name.c_str());
    }
    return false;
  }
}

/// Set a warning flag.  Returns false if Ninja should exit instead of
/// continuing.
bool WarningEnable(const string& name, Options* options) {
  if (name == "list") {
    printf("warning flags:\n"
"  phonycycle={err,warn}  phony build statement references itself\n"
    );
    return false;
  } else if (name == "dupbuild=err") {
    options->dupe_edges_should_err = true;
    return true;
  } else if (name == "dupbuild=warn") {
    options->dupe_edges_should_err = false;
    return true;
  } else if (name == "phonycycle=err") {
    options->phony_cycle_should_err = true;
    return true;
  } else if (name == "phonycycle=warn") {
    options->phony_cycle_should_err = false;
    return true;
  } else if (name == "depfilemulti=err" ||
             name == "depfilemulti=warn") {
    Warning("deprecated warning 'depfilemulti'");
    return true;
  } else {
    const char* suggestion =
        SpellcheckString(name.c_str(), "dupbuild=err", "dupbuild=warn",
                         "phonycycle=err", "phonycycle=warn", NULL);
    if (suggestion) {
      Error("unknown warning flag '%s', did you mean '%s'?",
            name.c_str(), suggestion);
    } else {
      Error("unknown warning flag '%s'", name.c_str());
    }
    return false;
  }
}

bool NinjaMain::OpenBuildLog(bool recompact_only) {
  string log_path = ".ninja_log";
  if (!build_dir_.empty())
    log_path = build_dir_ + "/" + log_path;

  string err;
  const LoadStatus status = build_log_.Load(log_path, &err);
  if (status == LOAD_ERROR) {
    Error("loading build log %s: %s", log_path.c_str(), err.c_str());
    return false;
  }
  if (!err.empty()) {
    // Hack: Load() can return a warning via err by returning LOAD_SUCCESS.
    Warning("%s", err.c_str());
    err.clear();
  }

  if (recompact_only) {
    if (status == LOAD_NOT_FOUND) {
      return true;
    }
    bool success = build_log_.Recompact(log_path, *this, &err);
    if (!success)
      Error("failed recompaction: %s", err.c_str());
    return success;
  }

  if (!config_.dry_run) {
    if (!build_log_.OpenForWrite(log_path, *this, &err)) {
      Error("opening build log: %s", err.c_str());
      return false;
    }
  }

  return true;
}

/// Open the deps log: load it, then open for writing.
/// @return false on error.
bool NinjaMain::OpenDepsLog(bool recompact_only) {
  string path = ".ninja_deps";
  if (!build_dir_.empty())
    path = build_dir_ + "/" + path;

  string err;
  const LoadStatus status = deps_log_.Load(path, &state_, &err);
  if (status == LOAD_ERROR) {
    Error("loading deps log %s: %s", path.c_str(), err.c_str());
    return false;
  }
  if (!err.empty()) {
    // Hack: Load() can return a warning via err by returning LOAD_SUCCESS.
    Warning("%s", err.c_str());
    err.clear();
  }

  if (recompact_only) {
    if (status == LOAD_NOT_FOUND) {
      return true;
    }
    bool success = deps_log_.Recompact(path, &err);
    if (!success)
      Error("failed recompaction: %s", err.c_str());
    return success;
  }

  if (!config_.dry_run) {
    if (!deps_log_.OpenForWrite(path, &err)) {
      Error("opening deps log: %s", err.c_str());
      return false;
    }
  }

  return true;
}

void NinjaMain::DumpMetrics() {
  g_metrics->Report();

  printf("\n");
  int count = (int)state_.paths_.size();
  int buckets = (int)state_.paths_.bucket_count();
  printf("path->node hash load %.2f (%d entries / %d buckets)\n",
         count / (double) buckets, count, buckets);
}

bool NinjaMain::EnsureBuildDirExists() {
  build_dir_ = state_.bindings_.LookupVariable("builddir");
  if (!build_dir_.empty() && !config_.dry_run) {
    if (!disk_interface_.MakeDirs(build_dir_ + "/.") && errno != EEXIST) {
      Error("creating build directory %s: %s",
            build_dir_.c_str(), strerror(errno));
      return false;
    }
  }
  return true;
}

int NinjaMain::RunBuild(int argc, char** argv, Status* status) {
  string err;
  vector<Node*> targets;
  if (!CollectTargetsFromArgs(argc, argv, &targets, &err)) {
    status->Error("%s", err.c_str());
    return 1;
  }

  disk_interface_.AllowStatCache(g_experimental_statcache);

  Builder builder(&state_, config_, &build_log_, &deps_log_, &disk_interface_,
                  status, start_time_millis_);
  for (size_t i = 0; i < targets.size(); ++i) {
    if (!builder.AddTarget(targets[i], &err)) {
      if (!err.empty()) {
        status->Error("%s", err.c_str());
        return 1;
      } else {
        // Added a target that is already up-to-date; not really
        // an error.
      }
    }
  }

  // Make sure restat rules do not see stale timestamps.
  disk_interface_.AllowStatCache(false);

  if (builder.AlreadyUpToDate()) {
    status->Info("no work to do.");
    return 0;
  }

  if (!builder.Build(&err)) {
    status->Info("build stopped: %s.", err.c_str());
    if (err.find("interrupted by user") != string::npos) {
      return 2;
    }
    return 1;
  }

  return 0;
}

#ifdef _MSC_VER

/// This handler processes fatal crashes that you can't catch
/// Test example: C++ exception in a stack-unwind-block
/// Real-world example: ninja launched a compiler to process a tricky
/// C++ input file. The compiler got itself into a state where it
/// generated 3 GB of output and caused ninja to crash.
void TerminateHandler() {
  CreateWin32MiniDump(NULL);
  Fatal("terminate handler called");
}

/// On Windows, we want to prevent error dialogs in case of exceptions.
/// This function handles the exception, and writes a minidump.
int ExceptionFilter(unsigned int code, struct _EXCEPTION_POINTERS *ep) {
  Error("exception: 0x%X", code);  // e.g. EXCEPTION_ACCESS_VIOLATION
  fflush(stderr);
  CreateWin32MiniDump(ep);
  return EXCEPTION_EXECUTE_HANDLER;
}

#endif  // _MSC_VER

/// Parse argv for command-line options.
/// Returns an exit code, or -1 if Ninja should continue.
int ReadFlags(int* argc, char*** argv,
              Options* options, BuildConfig* config) {
  config->parallelism = GuessParallelism();

  enum { OPT_VERSION = 1, OPT_QUIET = 2 };
  const option kLongOptions[] = {
    { "help", no_argument, NULL, 'h' },
    { "version", no_argument, NULL, OPT_VERSION },
    { "verbose", no_argument, NULL, 'v' },
    { "quiet", no_argument, NULL, OPT_QUIET },
    { NULL, 0, NULL, 0 }
  };

  int opt;
  while (!options->tool &&
         (opt = getopt_long(*argc, *argv, "d:f:j:k:l:nt:vw:C:h:p", kLongOptions,
                            NULL)) != -1) {
    switch (opt) {
      case 'd':
        if (!DebugEnable(optarg))
          return 1;
        break;
      case 'f':
        options->input_file = optarg;
        break;
      case 'j': {
        char* end;
        int value = strtol(optarg, &end, 10);
        if (*end != 0 || value < 0)
          Fatal("invalid -j parameter");

        // We want to run N jobs in parallel. For N = 0, INT_MAX
        // is close enough to infinite for most sane builds.
        config->parallelism = value > 0 ? value : INT_MAX;
        break;
      }
      case 'k': {
        char* end;
        int value = strtol(optarg, &end, 10);
        if (*end != 0)
          Fatal("-k parameter not numeric; did you mean -k 0?");

        // We want to go until N jobs fail, which means we should allow
        // N failures and then stop.  For N <= 0, INT_MAX is close enough
        // to infinite for most sane builds.
        config->failures_allowed = value > 0 ? value : INT_MAX;
        break;
      }
      case 'l': {
        char* end;
        double value = strtod(optarg, &end);
        if (end == optarg)
          Fatal("-l parameter not numeric: did you mean -l 0.0?");
        config->max_load_average = value;
        break;
      }
      case 'n':
        config->dry_run = true;
        break;
      case 't':
        options->tool = ChooseTool(optarg);
        if (!options->tool)
          return 0;
        break;
      case 'v':
        config->verbosity = BuildConfig::VERBOSE;
        break;
      case OPT_QUIET:
        config->verbosity = BuildConfig::NO_STATUS_UPDATE;
        break;
      case 'w':
        if (!WarningEnable(optarg, options))
          return 1;
        break;
      case 'C':
        options->working_dir = optarg;
        break;
      case 'p':
        options->persistent = true;
        break;
      case OPT_VERSION:
        printf("%s\n", kNinjaVersion);
        return 0;
      case 'h':
      default:
        Usage(*config);
        return 1;
    }
  }
  *argv += optind;
  *argc -= optind;

  return -1;
}

NORETURN void real_main(int argc, char** argv) {
  int original_argc = argc;
  char** original_argv = argv;

  // Use exit() instead of return in this function to avoid potentially
  // expensive cleanup when destructing NinjaMain.
  BuildConfig config;
  Options options = {};
  options.input_file = "build.ninja";
  options.dupe_edges_should_err = true;

  setvbuf(stdout, NULL, _IOLBF, BUFSIZ);
  const char* ninja_command = argv[0];

  int exit_code = ReadFlags(&argc, &argv, &options, &config);
  if (exit_code >= 0)
    exit(exit_code);

  Status* status = new StatusPrinter(config);

  if (options.working_dir && !(options.persistent && IsBuildServer())) {
    // The formatting of this string, complete with funny quotes, is
    // so Emacs can properly identify that the cwd has changed for
    // subsequent commands.
    // Don't print this if a tool is being used, so that tool output
    // can be piped into a file without this string showing up.
    if (!options.tool && config.verbosity != BuildConfig::NO_STATUS_UPDATE)
      status->Info("Entering directory `%s'", options.working_dir);
    if (chdir(options.working_dir) < 0) {
      Fatal("chdir to '%s' - %s", options.working_dir, strerror(errno));
    }
  }

  if (options.tool && options.tool->when == Tool::RUN_AFTER_FLAGS) {
    // None of the RUN_AFTER_FLAGS actually use a NinjaMain, but it's needed
    // by other tools.
    NinjaMain ninja(ninja_command, config);
    exit((ninja.*options.tool->func)(&options, argc, argv));
  }

  if (options.persistent)
    RequestBuildFromServer(original_argc, original_argv);

  // Limit number of rebuilds, to prevent infinite loops.
  const int kCycleLimit = 100;
  for (int cycle = 1; cycle <= kCycleLimit; ++cycle) {
    NinjaMain ninja(ninja_command, config);

    ManifestParserOptions parser_opts;
    if (options.dupe_edges_should_err) {
      parser_opts.dupe_edge_action_ = kDupeEdgeActionError;
    }
    if (options.phony_cycle_should_err) {
      parser_opts.phony_cycle_action_ = kPhonyCycleActionError;
    }
    ManifestParser parser(&ninja.state_, &ninja.disk_interface_, parser_opts);
    string err;
    if (!parser.Load(options.input_file, &err)) {
      status->Error("%s", err.c_str());
      exit(1);
    }

    if (options.tool && options.tool->when == Tool::RUN_AFTER_LOAD)
      exit((ninja.*options.tool->func)(&options, argc, argv));

    if (!ninja.EnsureBuildDirExists())
      exit(1);

    if (!ninja.OpenBuildLog() || !ninja.OpenDepsLog())
      exit(1);

    if (options.tool && options.tool->when == Tool::RUN_AFTER_LOGS)
      exit((ninja.*options.tool->func)(&options, argc, argv));

<<<<<<< HEAD
    // Attempt to rebuild the manifest before building anything else
    if (ninja.RebuildManifest(options.input_file, &err, status)) {
      // In dry_run mode the regeneration will succeed without changing the
      // manifest forever. Better to return immediately.
      if (config.dry_run)
        exit(0);
      // Start the build over with the new manifest.
      continue;
    } else if (!err.empty()) {
      status->Error("rebuilding '%s': %s", options.input_file, err.c_str());
      exit(1);
    }

    int result = ninja.RunBuild(argc, argv, status);
    if (g_metrics)
      ninja.DumpMetrics();
    exit(result);
=======
    for (;;) {
      if (options.persistent && cycle == 1) {
        WaitForBuildRequest(original_argc, original_argv);
        // If anything changed while we were waiting, we need to reparse.
#ifdef _WIN32
        ninja.disk_interface_.ClearStatCache();
#endif
        if (parser.OutOfDate())
          break;
      }

      // Attempt to rebuild the manifest before building anything else
      if (ninja.RebuildManifest(options.input_file, &err)) {
        // In dry_run mode the regeneration will succeed without changing the
        // manifest forever. Better to return immediately.
        if (config.dry_run)
          exit(0);
        // Start the build over with the new manifest.
        break;
      } else if (!err.empty()) {
        Error("rebuilding '%s': %s", options.input_file, err.c_str());
        exit(1);
      }

      int result = ninja.RunBuild(argc, argv);
      if (g_metrics)
        ninja.DumpMetrics();
      if (options.persistent) {
        SendBuildResult(result);
        // Loop around and wait for the next build request without reparsing.
        cycle = 1;
        ninja.state_.Reset();
        continue;
      }
      exit(result);
    }
>>>>>>> 327646be
  }

  status->Error("manifest '%s' still dirty after %d tries",
      options.input_file, kCycleLimit);
  exit(1);
}

}  // anonymous namespace

int main(int argc, char** argv) {
#if defined(_MSC_VER)
  // Set a handler to catch crashes not caught by the __try..__except
  // block (e.g. an exception in a stack-unwind-block).
  std::set_terminate(TerminateHandler);
  __try {
    // Running inside __try ... __except suppresses any Windows error
    // dialogs for errors such as bad_alloc.
    real_main(argc, argv);
  }
  __except(ExceptionFilter(GetExceptionCode(), GetExceptionInformation())) {
    // Common error situations return exitCode=1. 2 was chosen to
    // indicate a more serious problem.
    return 2;
  }
#else
  real_main(argc, argv);
#endif
}<|MERGE_RESOLUTION|>--- conflicted
+++ resolved
@@ -41,11 +41,8 @@
 #include "disk_interface.h"
 #include "graph.h"
 #include "graphviz.h"
-<<<<<<< HEAD
 #include "json.h"
-=======
 #include "ipc.h"
->>>>>>> 327646be
 #include "manifest_parser.h"
 #include "metrics.h"
 #include "missing_deps.h"
@@ -84,8 +81,6 @@
 
   /// Whether phony cycles should warn or print an error.
   bool phony_cycle_should_err;
-<<<<<<< HEAD
-=======
 
   /// Whether a depfile with multiple targets on separate lines should
   /// warn or print an error.
@@ -94,7 +89,6 @@
   /// Whether the ninja process should remain alive after building to speed up
   /// subsequent builds.
   bool persistent;
->>>>>>> 327646be
 };
 
 /// The Ninja main() loads up a series of data structures; various tools need
@@ -1492,25 +1486,6 @@
     if (options.tool && options.tool->when == Tool::RUN_AFTER_LOGS)
       exit((ninja.*options.tool->func)(&options, argc, argv));
 
-<<<<<<< HEAD
-    // Attempt to rebuild the manifest before building anything else
-    if (ninja.RebuildManifest(options.input_file, &err, status)) {
-      // In dry_run mode the regeneration will succeed without changing the
-      // manifest forever. Better to return immediately.
-      if (config.dry_run)
-        exit(0);
-      // Start the build over with the new manifest.
-      continue;
-    } else if (!err.empty()) {
-      status->Error("rebuilding '%s': %s", options.input_file, err.c_str());
-      exit(1);
-    }
-
-    int result = ninja.RunBuild(argc, argv, status);
-    if (g_metrics)
-      ninja.DumpMetrics();
-    exit(result);
-=======
     for (;;) {
       if (options.persistent && cycle == 1) {
         WaitForBuildRequest(original_argc, original_argv);
@@ -1523,19 +1498,19 @@
       }
 
       // Attempt to rebuild the manifest before building anything else
-      if (ninja.RebuildManifest(options.input_file, &err)) {
+      if (ninja.RebuildManifest(options.input_file, &err, status)) {
         // In dry_run mode the regeneration will succeed without changing the
         // manifest forever. Better to return immediately.
         if (config.dry_run)
           exit(0);
         // Start the build over with the new manifest.
-        break;
+        continue;
       } else if (!err.empty()) {
-        Error("rebuilding '%s': %s", options.input_file, err.c_str());
+        status->Error("rebuilding '%s': %s", options.input_file, err.c_str());
         exit(1);
       }
 
-      int result = ninja.RunBuild(argc, argv);
+      int result = ninja.RunBuild(argc, argv, status);
       if (g_metrics)
         ninja.DumpMetrics();
       if (options.persistent) {
@@ -1547,7 +1522,6 @@
       }
       exit(result);
     }
->>>>>>> 327646be
   }
 
   status->Error("manifest '%s' still dirty after %d tries",
