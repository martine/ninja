// Copyright 2011 Google Inc. All Rights Reserved.
//
// Licensed under the Apache License, Version 2.0 (the "License");
// you may not use this file except in compliance with the License.
// You may obtain a copy of the License at
//
//     http://www.apache.org/licenses/LICENSE-2.0
//
// Unless required by applicable law or agreed to in writing, software
// distributed under the License is distributed on an "AS IS" BASIS,
// WITHOUT WARRANTIES OR CONDITIONS OF ANY KIND, either express or implied.
// See the License for the specific language governing permissions and
// limitations under the License.

#include <errno.h>
#include <limits.h>
#include <stdio.h>
#include <string.h>
#include <sys/stat.h>
#include <sys/types.h>

#ifdef _WIN32
#include "getopt.h"
#include <direct.h>
#include <windows.h>
#else
#include <getopt.h>
#include <unistd.h>
#endif

#include "browse.h"
#include "build.h"
#include "build_log.h"
#include "clean.h"
#include "dep_database.h"
#include "disk_interface.h"
#include "edit_distance.h"
#include "explain.h"
#include "graph.h"
#include "graphviz.h"
#include "manifest_parser.h"
#include "metrics.h"
#include "state.h"
#include "util.h"

namespace {

/// The version number of the current Ninja release.  This will always
/// be "git" on trunk.
const char* kVersion = "git";

/// Global information passed into subtools.
struct Globals {
  Globals() : state(new State()) {}
  ~Globals() {
    delete state;
  }

  /// Deletes and recreates state so it is empty.
  void ResetState() {
    delete state;
    state = new State();
  }

  /// Command line used to run Ninja.
  const char* ninja_command;
  /// Build configuration set from flags (e.g. parallelism).
  BuildConfig* config;
  /// Loaded state (rules, nodes). This is a pointer so it can be reset.
  State* state;
};

/// The type of functions that are the entry points to tools (subcommands).
typedef int (*ToolFunc)(Globals*, int, char**);

/// Subtools, accessible via "-t foo".
struct Tool {
  /// Short name of the tool.
  const char* name;

  /// Description (shown in "-t list").
  const char* desc;

  /// When to run the tool.
  enum {
    /// Run after parsing the command-line flags (as early as possible).
    RUN_AFTER_FLAGS,

    /// Run after loading build.ninja.
    RUN_AFTER_LOAD,
  } when;

  /// Implementation of the tool.
  ToolFunc func;
};

/// Print usage information.
void Usage(const BuildConfig& config) {
  fprintf(stderr,
"usage: ninja [options] [targets...]\n"
"\n"
"if targets are unspecified, builds the 'default' target (see manual).\n"
"\n"
"options:\n"
"  --version  print ninja version (\"%s\")\n"
"\n"
"  -C DIR   change to DIR before doing anything else\n"
"  -f FILE  specify input build file [default=build.ninja]\n"
"\n"
"  -j N     run N jobs in parallel [default=%d]\n"
"  -l N     do not start new jobs if the load average is greater than N\n"
#ifdef _WIN32
"           (not yet implemented on Windows)\n"
#endif
"  -k N     keep going until N jobs fail [default=1]\n"
"  -n       dry run (don't run commands but act like they succeeded)\n"
"  -v       show all command lines while building\n"
"\n"
"  -d MODE  enable debugging (use -d list to list modes)\n"
"  -t TOOL  run a subtool (use -t list to list subtools)\n"
"    terminates toplevel options; further flags are passed to the tool\n",
          kVersion, config.parallelism);
}

/// Choose a default value for the -j (parallelism) flag.
int GuessParallelism() {
  switch (int processors = GetProcessorCount()) {
  case 0:
  case 1:
    return 2;
  case 2:
    return 3;
  default:
    return processors + 2;
  }
}

/// An implementation of ManifestParser::FileReader that actually reads
/// the file.
struct RealFileReader : public ManifestParser::FileReader {
  bool ReadFile(const string& path, string* content, string* err) {
    return ::ReadFile(path, content, err) == 0;
  }
};

/// Rebuild the build manifest, if necessary.
/// Returns true if the manifest was rebuilt.
bool RebuildManifest(Builder* builder, const char* input_file, string* err) {
  string path = input_file;
  if (!CanonicalizePath(&path, err))
    return false;
  Node* node = builder->state_->LookupNode(path);
  if (!node)
    return false;

  if (!builder->AddTarget(node, err))
    return false;

  if (builder->AlreadyUpToDate())
    return false;  // Not an error, but we didn't rebuild.
  if (!builder->Build(err))
    return false;

  // The manifest was only rebuilt if it is now dirty (it may have been cleaned
  // by a restat).
  return node->dirty();
}

bool CollectTargetsFromArgs(State* state, int argc, char* argv[],
                            vector<Node*>* targets, string* err) {
  if (argc == 0) {
    *targets = state->DefaultNodes(err);
    return err->empty();
  }

  for (int i = 0; i < argc; ++i) {
    string path = argv[i];
    if (!CanonicalizePath(&path, err))
      return false;

    // Special syntax: "foo.cc^" means "the first output of foo.cc".
    bool first_dependent = false;
    if (!path.empty() && path[path.size() - 1] == '^') {
      path.resize(path.size() - 1);
      first_dependent = true;
    }

    Node* node = state->LookupNode(path);
    if (node) {
      if (first_dependent) {
        if (node->out_edges().empty()) {
          *err = "'" + path + "' has no out edge";
          return false;
        }
        Edge* edge = node->out_edges()[0];
        if (edge->outputs_.empty()) {
          edge->Dump();
          Fatal("edge has no outputs");
        }
        node = edge->outputs_[0];
      }
      targets->push_back(node);
    } else {
      *err = "unknown target '" + path + "'";

      if (path == "clean") {
        *err += ", did you mean 'ninja -t clean'?";
      } else if (path == "help") {
        *err += ", did you mean 'ninja -h'?";
      } else {
        Node* suggestion = state->SpellcheckNode(path);
        if (suggestion) {
          *err += ", did you mean '" + suggestion->path() + "'?";
        }
      }
      return false;
    }
  }
  return true;
}

int ToolGraph(Globals* globals, int argc, char* argv[]) {
  vector<Node*> nodes;
  string err;
  if (!CollectTargetsFromArgs(globals->state, argc, argv, &nodes, &err)) {
    Error("%s", err.c_str());
    return 1;
  }

  GraphViz graph;
  graph.Start();
  for (vector<Node*>::const_iterator n = nodes.begin(); n != nodes.end(); ++n)
    graph.AddTarget(*n);
  graph.Finish();

  return 0;
}

int ToolQuery(Globals* globals, int argc, char* argv[]) {
  if (argc == 0) {
    Error("expected a target to query");
    return 1;
  }
  for (int i = 0; i < argc; ++i) {
    Node* node = globals->state->LookupNode(argv[i]);
    if (!node) {
      Node* suggestion = globals->state->SpellcheckNode(argv[i]);
      if (suggestion) {
        printf("%s unknown, did you mean %s?\n",
               argv[i], suggestion->path().c_str());
      } else {
        printf("%s unknown\n", argv[i]);
      }
      return 1;
    }

    printf("%s:\n", argv[i]);
    if (Edge* edge = node->in_edge()) {
      printf("  input: %s\n", edge->rule_->name().c_str());
      for (int in = 0; in < (int)edge->inputs_.size(); in++) {
        const char* label = "";
        if (edge->is_implicit(in))
          label = "| ";
        else if (edge->is_order_only(in))
          label = "|| ";
        printf("    %s%s\n", label, edge->inputs_[in]->path().c_str());
      }
    }
    printf("  outputs:\n");
    for (vector<Edge*>::const_iterator edge = node->out_edges().begin();
         edge != node->out_edges().end(); ++edge) {
      for (vector<Node*>::iterator out = (*edge)->outputs_.begin();
           out != (*edge)->outputs_.end(); ++out) {
        printf("    %s\n", (*out)->path().c_str());
      }
    }
  }
  return 0;
}

#if !defined(_WIN32) && !defined(NINJA_BOOTSTRAP)
int ToolBrowse(Globals* globals, int argc, char* argv[]) {
  if (argc < 1) {
    Error("expected a target to browse");
    return 1;
  }
  RunBrowsePython(globals->state, globals->ninja_command, argv[0]);
  // If we get here, the browse failed.
  return 1;
}
#endif  // _WIN32

int ToolTargetsList(const vector<Node*>& nodes, int depth, int indent) {
  for (vector<Node*>::const_iterator n = nodes.begin();
       n != nodes.end();
       ++n) {
    for (int i = 0; i < indent; ++i)
      printf("  ");
    const char* target = (*n)->path().c_str();
    if ((*n)->in_edge()) {
      printf("%s: %s\n", target, (*n)->in_edge()->rule_->name().c_str());
      if (depth > 1 || depth <= 0)
        ToolTargetsList((*n)->in_edge()->inputs_, depth - 1, indent + 1);
    } else {
      printf("%s\n", target);
    }
  }
  return 0;
}

int ToolTargetsSourceList(State* state) {
  for (vector<Edge*>::iterator e = state->edges_.begin();
       e != state->edges_.end(); ++e) {
    for (vector<Node*>::iterator inps = (*e)->inputs_.begin();
         inps != (*e)->inputs_.end(); ++inps) {
      if (!(*inps)->in_edge())
        printf("%s\n", (*inps)->path().c_str());
    }
  }
  return 0;
}

int ToolTargetsList(State* state, const string& rule_name) {
  set<string> rules;

  // Gather the outputs.
  for (vector<Edge*>::iterator e = state->edges_.begin();
       e != state->edges_.end(); ++e) {
    if ((*e)->rule_->name() == rule_name) {
      for (vector<Node*>::iterator out_node = (*e)->outputs_.begin();
           out_node != (*e)->outputs_.end(); ++out_node) {
        rules.insert((*out_node)->path());
      }
    }
  }

  // Print them.
  for (set<string>::const_iterator i = rules.begin();
       i != rules.end(); ++i) {
    printf("%s\n", (*i).c_str());
  }

  return 0;
}

int ToolTargetsList(State* state) {
  for (vector<Edge*>::iterator e = state->edges_.begin();
       e != state->edges_.end(); ++e) {
    for (vector<Node*>::iterator out_node = (*e)->outputs_.begin();
         out_node != (*e)->outputs_.end(); ++out_node) {
      printf("%s: %s\n",
             (*out_node)->path().c_str(),
             (*e)->rule_->name().c_str());
    }
  }
  return 0;
}

int ToolTargets(Globals* globals, int argc, char* argv[]) {
  int depth = 1;
  if (argc >= 1) {
    string mode = argv[0];
    if (mode == "rule") {
      string rule;
      if (argc > 1)
        rule = argv[1];
      if (rule.empty())
        return ToolTargetsSourceList(globals->state);
      else
        return ToolTargetsList(globals->state, rule);
    } else if (mode == "depth") {
      if (argc > 1)
        depth = atoi(argv[1]);
    } else if (mode == "all") {
      return ToolTargetsList(globals->state);
    } else {
      const char* suggestion =
          SpellcheckString(mode, "rule", "depth", "all", NULL);
      if (suggestion) {
        Error("unknown target tool mode '%s', did you mean '%s'?",
              mode.c_str(), suggestion);
      } else {
        Error("unknown target tool mode '%s'", mode.c_str());
      }
      return 1;
    }
  }

  string err;
  vector<Node*> root_nodes = globals->state->RootNodes(&err);
  if (err.empty()) {
    return ToolTargetsList(root_nodes, depth, 0);
  } else {
    Error("%s", err.c_str());
    return 1;
  }
}

int ToolRules(Globals* globals, int argc, char* /* argv */[]) {
  for (map<string, const Rule*>::iterator i = globals->state->rules_.begin();
       i != globals->state->rules_.end(); ++i) {
    if (i->second->description().empty()) {
      printf("%s\n", i->first.c_str());
    } else {
      printf("%s: %s\n",
             i->first.c_str(),
             // XXX I changed it such that we don't have an easy way
             // to get the source text anymore, so this output is
             // unsatisfactory.  How useful is this command, anyway?
             i->second->description().Serialize().c_str());
    }
  }
  return 0;
}

void PrintCommands(Edge* edge, set<Edge*>* seen) {
  if (!edge)
    return;
  if (!seen->insert(edge).second)
    return;

  for (vector<Node*>::iterator in = edge->inputs_.begin();
       in != edge->inputs_.end(); ++in)
    PrintCommands((*in)->in_edge(), seen);

  if (!edge->is_phony())
    puts(edge->EvaluateCommand().c_str());
}

int ToolCommands(Globals* globals, int argc, char* argv[]) {
  vector<Node*> nodes;
  string err;
  if (!CollectTargetsFromArgs(globals->state, argc, argv, &nodes, &err)) {
    Error("%s", err.c_str());
    return 1;
  }

  set<Edge*> seen;
  for (vector<Node*>::iterator in = nodes.begin(); in != nodes.end(); ++in)
    PrintCommands((*in)->in_edge(), &seen);

  return 0;
}

int ToolClean(Globals* globals, int argc, char* argv[]) {
  // The clean tool uses getopt, and expects argv[0] to contain the name of
  // the tool, i.e. "clean".
  argc++;
  argv--;

  bool generator = false;
  bool clean_rules = false;

  optind = 1;
  int opt;
  while ((opt = getopt(argc, argv, const_cast<char*>("hgr"))) != -1) {
    switch (opt) {
    case 'g':
      generator = true;
      break;
    case 'r':
      clean_rules = true;
      break;
    case 'h':
    default:
      printf("usage: ninja -t clean [options] [targets]\n"
"\n"
"options:\n"
"  -g     also clean files marked as ninja generator output\n"
"  -r     interpret targets as a list of rules to clean instead\n"
             );
    return 1;
    }
  }
  argv += optind;
  argc -= optind;

  if (clean_rules && argc == 0) {
    Error("expected a rule to clean");
    return 1;
  }

  Cleaner cleaner(globals->state, *globals->config);
  if (argc >= 1) {
    if (clean_rules)
      return cleaner.CleanRules(argc, argv);
    else
      return cleaner.CleanTargets(argc, argv);
  } else {
    return cleaner.CleanAll(generator);
  }
}

<<<<<<< HEAD
#ifdef _WIN32
int ToolDepIndex(Globals* globals, int argc, char* argv[]) {
  globals->state->depdb_->DumpIndex(false);
  return 0;
}

int ToolDepIndexComplete(Globals* globals, int argc, char* argv[]) {
  globals->state->depdb_->DumpIndex(true);
  return 0;
}

int ToolDeps(Globals* globals, int argc, char* argv[]) {
  for (int i = 0; i < argc; ++i) {
    globals->state->depdb_->DumpDeps(argv[i]);
  }
  return 0;
}
#endif

void ToolUrtle() {
=======
int ToolUrtle(Globals* globals, int argc, char** argv) {
>>>>>>> 2c145bbf
  // RLE encoded.
  const char* urtle =
" 13 ,3;2!2;\n8 ,;<11!;\n5 `'<10!(2`'2!\n11 ,6;, `\\. `\\9 .,c13$ec,.\n6 "
",2;11!>; `. ,;!2> .e8$2\".2 \"?7$e.\n <:<8!'` 2.3,.2` ,3!' ;,(?7\";2!2'<"
"; `?6$PF ,;,\n2 `'4!8;<!3'`2 3! ;,`'2`2'3!;4!`2.`!;2 3,2 .<!2'`).\n5 3`5"
"'2`9 `!2 `4!><3;5! J2$b,`!>;2!:2!`,d?b`!>\n26 `'-;,(<9!> $F3 )3.:!.2 d\""
"2 ) !>\n30 7`2'<3!- \"=-='5 .2 `2-=\",!>\n25 .ze9$er2 .,cd16$bc.'\n22 .e"
"14$,26$.\n21 z45$c .\n20 J50$c\n20 14$P\"`?34$b\n20 14$ dbc `2\"?22$?7$c"
"\n20 ?18$c.6 4\"8?4\" c8$P\n9 .2,.8 \"20$c.3 ._14 J9$\n .2,2c9$bec,.2 `?"
"21$c.3`4%,3%,3 c8$P\"\n22$c2 2\"?21$bc2,.2` .2,c7$P2\",cb\n23$b bc,.2\"2"
"?14$2F2\"5?2\",J5$P\" ,zd3$\n24$ ?$3?%3 `2\"2?12$bcucd3$P3\"2 2=7$\n23$P"
"\" ,3;<5!>2;,. `4\"6?2\"2 ,9;, `\"?2$\n";
  int count = 0;
  for (const char* p = urtle; *p; p++) {
    if ('0' <= *p && *p <= '9') {
      count = count*10 + *p - '0';
    } else {
      for (int i = 0; i < std::max(count, 1); ++i)
        printf("%c", *p);
      count = 0;
    }
  }
  return 0;
}

/// Find the function to execute for \a tool_name and return it via \a func.
/// If there is no tool to run (e.g.: unknown tool), returns an exit code.
int ChooseTool(const string& tool_name, const Tool** tool_out) {
  static const Tool kTools[] = {
#if !defined(_WIN32) && !defined(NINJA_BOOTSTRAP)
    { "browse", "browse dependency graph in a web browser",
      Tool::RUN_AFTER_LOAD, ToolBrowse },
#endif
    { "clean", "clean built files",
      Tool::RUN_AFTER_LOAD, ToolClean },
    { "commands", "list all commands required to rebuild given targets",
<<<<<<< HEAD
      ToolCommands },
#ifdef _WIN32
    { "depindex", "list all files indexed in the depdb",
      ToolDepIndex },
    { "depcomplete", "list all files indexed in the depdb, and deps",
      ToolDepIndexComplete },
    { "deps", "list dependencies stored in the depdb for given files",
      ToolDeps },
#endif
=======
      Tool::RUN_AFTER_LOAD, ToolCommands },
>>>>>>> 2c145bbf
    { "graph", "output graphviz dot file for targets",
      Tool::RUN_AFTER_LOAD, ToolGraph },
    { "query", "show inputs/outputs for a path",
      Tool::RUN_AFTER_LOAD, ToolQuery },
    { "rules",    "list all rules",
<<<<<<< HEAD
      ToolQuery },
=======
      Tool::RUN_AFTER_LOAD, ToolRules },
>>>>>>> 2c145bbf
    { "targets",  "list targets by their rule or depth in the DAG",
      Tool::RUN_AFTER_LOAD, ToolTargets },
    { "urtle", NULL,
      Tool::RUN_AFTER_FLAGS, ToolUrtle },
    { NULL, NULL, Tool::RUN_AFTER_FLAGS, NULL }
  };

  if (tool_name == "list") {
    printf("ninja subtools:\n");
    for (const Tool* tool = &kTools[0]; tool->name; ++tool) {
      if (tool->desc)
        printf("%10s  %s\n", tool->name, tool->desc);
    }
    return 0;
  }

  for (const Tool* tool = &kTools[0]; tool->name; ++tool) {
    if (tool->name == tool_name) {
      *tool_out = tool;
      return 0;
    }
  }

  vector<const char*> words;
  for (const Tool* tool = &kTools[0]; tool->name; ++tool)
    words.push_back(tool->name);
  const char* suggestion = SpellcheckStringV(tool_name, words);
  if (suggestion) {
    Error("unknown tool '%s', did you mean '%s'?",
          tool_name.c_str(), suggestion);
  } else {
    Error("unknown tool '%s'", tool_name.c_str());
  }
  return 1;
}

/// Enable a debugging mode.  Returns false if Ninja should exit instead
/// of continuing.
bool DebugEnable(const string& name, Globals* globals) {
  if (name == "list") {
    printf("debugging modes:\n"
"  stats    print operation counts/timing info\n"
"  explain  explain what caused a command to execute\n"
"multiple modes can be enabled via -d FOO -d BAR\n");
    return false;
  } else if (name == "stats") {
    g_metrics = new Metrics;
    return true;
  } else if (name == "explain") {
    g_explaining = true;
    return true;
  } else {
    printf("ninja: unknown debug setting '%s'\n", name.c_str());
    return false;
  }
}

bool OpenLog(BuildLog* build_log, Globals* globals,
             DiskInterface* disk_interface) {
  const string build_dir =
      globals->state->bindings_.LookupVariable("builddir");
  const char* kLogPath = ".ninja_log";
  string log_path = kLogPath;
  if (!build_dir.empty()) {
    log_path = build_dir + "/" + kLogPath;
    if (!disk_interface->MakeDirs(log_path) && errno != EEXIST) {
      Error("creating build directory %s: %s",
            build_dir.c_str(), strerror(errno));
      return false;
    }
  }

  string err;
  if (!build_log->Load(log_path, &err)) {
    Error("loading build log %s: %s", log_path.c_str(), err.c_str());
    return false;
  }
  if (!err.empty()) {
    // Hack: Load() can return a warning via err by returning true.
    Warning("%s", err.c_str());
    err.clear();
  }

  if (!globals->config->dry_run) {
    if (!build_log->OpenForWrite(log_path, &err)) {
      Error("opening build log: %s", err.c_str());
      return false;
    }
  }

  return true;
}

/// Dump the output requested by '-d stats'.
void DumpMetrics(Globals* globals) {
  g_metrics->Report();

  printf("\n");
  int count = (int)globals->state->paths_.size();
  int buckets = (int)globals->state->paths_.bucket_count();
  printf("path->node hash load %.2f (%d entries / %d buckets)\n",
         count / (double) buckets, count, buckets);
}

int RunBuild(Builder* builder, int argc, char** argv) {
  string err;
  vector<Node*> targets;
  if (!CollectTargetsFromArgs(builder->state_, argc, argv, &targets, &err)) {
    Error("%s", err.c_str());
    return 1;
  }

  for (size_t i = 0; i < targets.size(); ++i) {
    if (!builder->AddTarget(targets[i], &err)) {
      if (!err.empty()) {
        Error("%s", err.c_str());
        return 1;
      } else {
        // Added a target that is already up-to-date; not really
        // an error.
      }
    }
  }

  if (builder->AlreadyUpToDate()) {
    printf("ninja: no work to do.\n");
    return 0;
  }

  if (!builder->Build(&err)) {
    printf("ninja: build stopped: %s.\n", err.c_str());
    return 1;
  }

  return 0;
}

#ifdef _MSC_VER

} // anonymous namespace

// Defined in minidump-win32.cc.
void CreateWin32MiniDump(_EXCEPTION_POINTERS* pep);

namespace {

/// This handler processes fatal crashes that you can't catch
/// Test example: C++ exception in a stack-unwind-block
/// Real-world example: ninja launched a compiler to process a tricky
/// C++ input file. The compiler got itself into a state where it
/// generated 3 GB of output and caused ninja to crash.
void TerminateHandler() {
  CreateWin32MiniDump(NULL);
  Fatal("terminate handler called");
}

/// On Windows, we want to prevent error dialogs in case of exceptions.
/// This function handles the exception, and writes a minidump.
int ExceptionFilter(unsigned int code, struct _EXCEPTION_POINTERS *ep) {
  Error("exception: 0x%X", code);  // e.g. EXCEPTION_ACCESS_VIOLATION
  fflush(stderr);
  CreateWin32MiniDump(ep);
  return EXCEPTION_EXECUTE_HANDLER;
}

#endif  // _MSC_VER

int NinjaMain(int argc, char** argv) {
  BuildConfig config;
  Globals globals;
  globals.ninja_command = argv[0];
  globals.config = &config;
  const char* input_file = "build.ninja";
  const char* working_dir = NULL;
  string tool_name;

  setvbuf(stdout, NULL, _IOLBF, BUFSIZ);

  config.parallelism = GuessParallelism();

  enum { OPT_VERSION = 1 };
  const option kLongOptions[] = {
    { "help", no_argument, NULL, 'h' },
    { "version", no_argument, NULL, OPT_VERSION },
    { NULL, 0, NULL, 0 }
  };

  int opt;
  while (tool_name.empty() &&
         (opt = getopt_long(argc, argv, "d:f:hj:k:l:nt:vC:V", kLongOptions,
                            NULL)) != -1) {
    switch (opt) {
      case 'd':
        if (!DebugEnable(optarg, &globals))
          return 1;
        break;
      case 'f':
        input_file = optarg;
        break;
      case 'j':
        config.parallelism = atoi(optarg);
        break;
      case 'l': {
        char* end;
        double value = strtod(optarg, &end);
        if (end == optarg)
          Fatal("-l parameter not numeric: did you mean -l 0.0?");
        config.max_load_average = value;
        break;
      }
      case 'k': {
        char* end;
        int value = strtol(optarg, &end, 10);
        if (*end != 0)
          Fatal("-k parameter not numeric; did you mean -k 0?");

        // We want to go until N jobs fail, which means we should allow
        // N failures and then stop.  For N <= 0, INT_MAX is close enough
        // to infinite for most sane builds.
        config.failures_allowed = value > 0 ? value : INT_MAX;
        break;
      }
      case 'n':
        config.dry_run = true;
        break;
      case 'v':
        config.verbosity = BuildConfig::VERBOSE;
        break;
      case 't':
        tool_name = optarg;
        break;
      case 'C':
        working_dir = optarg;
        break;
      case OPT_VERSION:
        printf("%s\n", kVersion);
        return 0;
      case 'h':
      default:
        Usage(config);
        return 1;
    }
  }
  argv += optind;
  argc -= optind;

  // If specified, select a tool as early as possible, so commands like
  // -t list can run before we attempt to load build.ninja etc.
  const Tool* tool = NULL;
  if (!tool_name.empty()) {
    int exit_code = ChooseTool(tool_name, &tool);
    if (!tool)
      return exit_code;
  }

  if (tool && tool->when == Tool::RUN_AFTER_FLAGS)
    return tool->func(&globals, argc, argv);

  if (working_dir) {
    // The formatting of this string, complete with funny quotes, is
    // so Emacs can properly identify that the cwd has changed for
    // subsequent commands.
    // Don't print this if a tool is being used, so that tool output
    // can be piped into a file without this string showing up.
    if (!tool)
      printf("ninja: Entering directory `%s'\n", working_dir);
    if (chdir(working_dir) < 0) {
      Fatal("chdir to '%s' - %s", working_dir, strerror(errno));
    }
  }

  bool rebuilt_manifest = false;

reload:
  RealDiskInterface disk_interface;
  RealFileReader file_reader;
  ManifestParser parser(globals.state, &file_reader);
  string err;
  if (!parser.Load(input_file, &err)) {
    Error("%s", err.c_str());
    return 1;
  }

<<<<<<< HEAD

  BuildLog build_log;
  build_log.SetConfig(&globals.config);
  globals.state->build_log_ = &build_log;

  const string build_dir = globals.state->bindings_.LookupVariable("builddir");
  const char* kLogPath = ".ninja_log";
  string log_path = kLogPath;
  if (!build_dir.empty()) {
    log_path = build_dir + "/" + kLogPath;
    if (!globals.disk_interface.MakeDirs(log_path) && errno != EEXIST) {
      Error("creating build directory %s: %s",
            build_dir.c_str(), strerror(errno));
      return 1;
    }
  }

#ifdef _WIN32
  const string use_depdb = globals.state->bindings_.LookupVariable("use_dep_database");
  if (!use_depdb.empty()) {
    const char* kDepDbPath = ".ninja_depdb";
    string depdb_path = kDepDbPath;
    if (!build_dir.empty()) {
      depdb_path = build_dir + "/" + kDepDbPath;
    }
    globals.state->depdb_ = new DepDatabase(depdb_path, true);
    if (globals.state->depdb_->RequireClean()) {
      // If we need to do a clean, clobber the build log to force one.
      if (unlink(log_path.c_str()) < 0) {
        Error("removing build log for version upgrade: %s", strerror(errno));
        return 1;
      }
    }
  }
#endif

  if (!build_log.Load(log_path, &err)) {
    Error("loading build log %s: %s", log_path.c_str(), err.c_str());
=======
  if (tool && tool->when == Tool::RUN_AFTER_LOAD)
    return tool->func(&globals, argc, argv);

  BuildLog build_log;
  if (!OpenLog(&build_log, &globals, &disk_interface))
>>>>>>> 2c145bbf
    return 1;

  if (!tool.empty())
    return RunTool(tool, &globals, argc, argv);

  if (!rebuilt_manifest) { // Don't get caught in an infinite loop by a rebuild
                           // target that is never up to date.
    Builder manifest_builder(globals.state, config, &build_log,
                             &disk_interface);
    if (RebuildManifest(&manifest_builder, input_file, &err)) {
      rebuilt_manifest = true;
      globals.ResetState();
      goto reload;
    } else if (!err.empty()) {
      Error("rebuilding '%s': %s", input_file, err.c_str());
      return 1;
    }
  }

  Builder builder(globals.state, config, &build_log, &disk_interface);
  int result = RunBuild(&builder, argc, argv);
  if (g_metrics)
    DumpMetrics(&globals);
  return result;
}

}  // anonymous namespace

int main(int argc, char** argv) {
#if !defined(NINJA_BOOTSTRAP) && defined(_MSC_VER)
  // Set a handler to catch crashes not caught by the __try..__except
  // block (e.g. an exception in a stack-unwind-block).
  set_terminate(TerminateHandler);
  __try {
    // Running inside __try ... __except suppresses any Windows error
    // dialogs for errors such as bad_alloc.
    return NinjaMain(argc, argv);
  }
  __except(ExceptionFilter(GetExceptionCode(), GetExceptionInformation())) {
    // Common error situations return exitCode=1. 2 was chosen to
    // indicate a more serious problem.
    return 2;
  }
#else
  return NinjaMain(argc, argv);
#endif
}<|MERGE_RESOLUTION|>--- conflicted
+++ resolved
@@ -491,7 +491,6 @@
   }
 }
 
-<<<<<<< HEAD
 #ifdef _WIN32
 int ToolDepIndex(Globals* globals, int argc, char* argv[]) {
   globals->state->depdb_->DumpIndex(false);
@@ -511,10 +510,7 @@
 }
 #endif
 
-void ToolUrtle() {
-=======
 int ToolUrtle(Globals* globals, int argc, char** argv) {
->>>>>>> 2c145bbf
   // RLE encoded.
   const char* urtle =
 " 13 ,3;2!2;\n8 ,;<11!;\n5 `'<10!(2`'2!\n11 ,6;, `\\. `\\9 .,c13$ec,.\n6 "
@@ -551,29 +547,21 @@
     { "clean", "clean built files",
       Tool::RUN_AFTER_LOAD, ToolClean },
     { "commands", "list all commands required to rebuild given targets",
-<<<<<<< HEAD
-      ToolCommands },
+      Tool::RUN_AFTER_LOAD, ToolCommands },
 #ifdef _WIN32
     { "depindex", "list all files indexed in the depdb",
-      ToolDepIndex },
+      Tool::RUN_AFTER_LOAD, ToolDepIndex },
     { "depcomplete", "list all files indexed in the depdb, and deps",
-      ToolDepIndexComplete },
+      Tool::RUN_AFTER_LOAD, ToolDepIndexComplete },
     { "deps", "list dependencies stored in the depdb for given files",
-      ToolDeps },
+      Tool::RUN_AFTER_LOAD, ToolDeps },
 #endif
-=======
-      Tool::RUN_AFTER_LOAD, ToolCommands },
->>>>>>> 2c145bbf
     { "graph", "output graphviz dot file for targets",
       Tool::RUN_AFTER_LOAD, ToolGraph },
     { "query", "show inputs/outputs for a path",
       Tool::RUN_AFTER_LOAD, ToolQuery },
     { "rules",    "list all rules",
-<<<<<<< HEAD
-      ToolQuery },
-=======
       Tool::RUN_AFTER_LOAD, ToolRules },
->>>>>>> 2c145bbf
     { "targets",  "list targets by their rule or depth in the DAG",
       Tool::RUN_AFTER_LOAD, ToolTargets },
     { "urtle", NULL,
@@ -656,6 +644,26 @@
     Warning("%s", err.c_str());
     err.clear();
   }
+
+#ifdef _WIN32
+  const string use_depdb =
+      globals->state->bindings_.LookupVariable("use_dep_database");
+  if (!use_depdb.empty()) {
+    const char* kDepDbPath = ".ninja_depdb";
+    string depdb_path = kDepDbPath;
+    if (!build_dir.empty()) {
+      depdb_path = build_dir + "/" + kDepDbPath;
+    }
+    globals->state->depdb_ = new DepDatabase(depdb_path, true);
+    if (globals->state->depdb_->RequireClean()) {
+      // If we need to do a clean, clobber the build log to force one.
+      if (unlink(log_path.c_str()) < 0) {
+        Error("removing build log for version upgrade: %s", strerror(errno));
+        return false;
+      }
+    }
+  }
+#endif
 
   if (!globals->config->dry_run) {
     if (!build_log->OpenForWrite(log_path, &err)) {
@@ -857,56 +865,12 @@
     return 1;
   }
 
-<<<<<<< HEAD
-
-  BuildLog build_log;
-  build_log.SetConfig(&globals.config);
-  globals.state->build_log_ = &build_log;
-
-  const string build_dir = globals.state->bindings_.LookupVariable("builddir");
-  const char* kLogPath = ".ninja_log";
-  string log_path = kLogPath;
-  if (!build_dir.empty()) {
-    log_path = build_dir + "/" + kLogPath;
-    if (!globals.disk_interface.MakeDirs(log_path) && errno != EEXIST) {
-      Error("creating build directory %s: %s",
-            build_dir.c_str(), strerror(errno));
-      return 1;
-    }
-  }
-
-#ifdef _WIN32
-  const string use_depdb = globals.state->bindings_.LookupVariable("use_dep_database");
-  if (!use_depdb.empty()) {
-    const char* kDepDbPath = ".ninja_depdb";
-    string depdb_path = kDepDbPath;
-    if (!build_dir.empty()) {
-      depdb_path = build_dir + "/" + kDepDbPath;
-    }
-    globals.state->depdb_ = new DepDatabase(depdb_path, true);
-    if (globals.state->depdb_->RequireClean()) {
-      // If we need to do a clean, clobber the build log to force one.
-      if (unlink(log_path.c_str()) < 0) {
-        Error("removing build log for version upgrade: %s", strerror(errno));
-        return 1;
-      }
-    }
-  }
-#endif
-
-  if (!build_log.Load(log_path, &err)) {
-    Error("loading build log %s: %s", log_path.c_str(), err.c_str());
-=======
   if (tool && tool->when == Tool::RUN_AFTER_LOAD)
     return tool->func(&globals, argc, argv);
 
   BuildLog build_log;
   if (!OpenLog(&build_log, &globals, &disk_interface))
->>>>>>> 2c145bbf
-    return 1;
-
-  if (!tool.empty())
-    return RunTool(tool, &globals, argc, argv);
+    return 1;
 
   if (!rebuilt_manifest) { // Don't get caught in an infinite loop by a rebuild
                            // target that is never up to date.
