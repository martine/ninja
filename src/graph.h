--- conflicted
+++ resolved
@@ -29,17 +29,12 @@
 /// Information about a node in the dependency graph: the file, whether
 /// it's dirty, mtime, etc.
 struct Node {
-<<<<<<< HEAD
-  Node(const string& path) : path_(path), mtime_(-1),
-                             dirty_(false), in_edge_(NULL) {
-  }
-=======
   explicit Node(const string& path)
-      : path_(path),
-        mtime_(-1),
-        dirty_(false),
-        in_edge_(NULL) {}
->>>>>>> ff16370b
+        : path_(path),
+          mtime_(-1),
+          dirty_(false),
+          in_edge_(NULL) {
+  }
 
   /// Return true if the file exists (mtime_ got a value).
   bool Stat(DiskInterface* disk_interface);
