--- conflicted
+++ resolved
@@ -153,13 +153,9 @@
   string EvaluateCommand(bool incl_rsp_file = false);  // XXX move to env, take env ptr
   string EvaluateDepFile();
   string GetDescription();
-<<<<<<< HEAD
   /// Get/create a Node for an input as discovered through a depfile.
   Node* GetDepNode(State* state, StringPiece path);
-  
-=======
-
->>>>>>> 2c145bbf
+
   /// Does the edge use a response file?
   bool HasRspFile();
 
@@ -169,14 +165,6 @@
   /// Get the contents of the response file
   string GetRspFileContent();
 
-<<<<<<< HEAD
-  bool LoadDepFile(State* state, DiskInterface* disk_interface, string* err);
-#ifdef _WIN32
-  bool LoadDepDb(State* state, string* err);
-#endif
-
-=======
->>>>>>> 2c145bbf
   void Dump(const char* prefix="") const;
 
   const Rule* rule_;
@@ -233,6 +221,11 @@
                             const string& command, Node* output);
 
   bool LoadDepFile(Edge* edge, string* err);
+#ifdef _WIN32
+  bool LoadDepDb(Edge* edge, string* err);
+#endif  // _WIN32
+
+  void AddImplicitDeps(Edge* edge, const vector<StringPiece>& deps);
 
   BuildLog* build_log() const {
     return build_log_;
