--- conflicted
+++ resolved
@@ -174,13 +174,7 @@
   const BuildConfig& config_;
 
   /// Time the build started.
-<<<<<<< HEAD
   int64_t start_time_ticks_;
-  /// Time we last printed an update.
-  int64_t last_update_ticks_;
-=======
-  int64_t start_time_millis_;
->>>>>>> 6ea183bb
 
   int started_edges_, finished_edges_, total_edges_;
 
