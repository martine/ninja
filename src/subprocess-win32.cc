// Copyright 2012 Google Inc. All Rights Reserved.
//
// Licensed under the Apache License, Version 2.0 (the "License");
// you may not use this file except in compliance with the License.
// You may obtain a copy of the License at
//
//     http://www.apache.org/licenses/LICENSE-2.0
//
// Unless required by applicable law or agreed to in writing, software
// distributed under the License is distributed on an "AS IS" BASIS,
// WITHOUT WARRANTIES OR CONDITIONS OF ANY KIND, either express or implied.
// See the License for the specific language governing permissions and
// limitations under the License.

#include "subprocess.h"

#include <stdio.h>

#include <algorithm>

#include "util.h"

namespace {

void Win32Fatal(const char* function) {
  Fatal("%s: %s", function, GetLastErrorString().c_str());
}

}  // anonymous namespace

Subprocess::Subprocess() : child_(NULL) , overlapped_(), is_reading_(false) {
}

Subprocess::~Subprocess() {
  if (pipe_) {
    if (!CloseHandle(pipe_))
      Win32Fatal("CloseHandle");
  }
  // Reap child if forgotten.
  if (child_)
    Finish();
}

HANDLE Subprocess::SetupPipe(HANDLE ioport) {
  char pipe_name[100];
  snprintf(pipe_name, sizeof(pipe_name),
           "\\\\.\\pipe\\ninja_pid%u_sp%p", GetCurrentProcessId(), this);

  pipe_ = ::CreateNamedPipeA(pipe_name,
                             PIPE_ACCESS_INBOUND | FILE_FLAG_OVERLAPPED,
                             PIPE_TYPE_BYTE,
                             PIPE_UNLIMITED_INSTANCES,
                             0, 0, INFINITE, NULL);
  if (pipe_ == INVALID_HANDLE_VALUE)
    Win32Fatal("CreateNamedPipe");

  if (!CreateIoCompletionPort(pipe_, ioport, (ULONG_PTR)this, 0))
    Win32Fatal("CreateIoCompletionPort");

  memset(&overlapped_, 0, sizeof(overlapped_));
  if (!ConnectNamedPipe(pipe_, &overlapped_) &&
      GetLastError() != ERROR_IO_PENDING) {
    Win32Fatal("ConnectNamedPipe");
  }

  // Get the write end of the pipe as a handle inheritable across processes.
  HANDLE output_write_handle = CreateFile(pipe_name, GENERIC_WRITE, 0,
                                          NULL, OPEN_EXISTING, 0, NULL);
  HANDLE output_write_child;
  if (!DuplicateHandle(GetCurrentProcess(), output_write_handle,
                       GetCurrentProcess(), &output_write_child,
                       0, TRUE, DUPLICATE_SAME_ACCESS)) {
    Win32Fatal("DuplicateHandle");
  }
  CloseHandle(output_write_handle);

  return output_write_child;
}

bool Subprocess::Start(SubprocessSet* set, const string& command) {
  HANDLE child_pipe = SetupPipe(set->ioport_);

<<<<<<< HEAD
  SECURITY_ATTRIBUTES security_attributes;
  memset(&security_attributes, 0, sizeof(SECURITY_ATTRIBUTES));
=======
  SECURITY_ATTRIBUTES security_attributes = {};
>>>>>>> e8a9327f
  security_attributes.nLength = sizeof(SECURITY_ATTRIBUTES);
  security_attributes.bInheritHandle = TRUE;
  // Must be inheritable so subprocesses can dup to children.
  HANDLE nul = CreateFile("NUL", GENERIC_READ,
          FILE_SHARE_READ | FILE_SHARE_WRITE | FILE_SHARE_DELETE,
          &security_attributes, OPEN_EXISTING, 0, NULL);
  if (nul == INVALID_HANDLE_VALUE)
    Fatal("couldn't open nul");

<<<<<<< HEAD
  STARTUPINFOA startup_info;
  memset(&startup_info, 0, sizeof(startup_info));
=======
  STARTUPINFOA startup_info = {};
>>>>>>> e8a9327f
  startup_info.cb = sizeof(STARTUPINFO);
  startup_info.dwFlags = STARTF_USESTDHANDLES;
  startup_info.hStdInput = nul;
  startup_info.hStdOutput = child_pipe;
  startup_info.hStdError = child_pipe;

  PROCESS_INFORMATION process_info = {};

  // Do not prepend 'cmd /c' on Windows, this breaks command
  // lines greater than 8,191 chars.
  if (!CreateProcessA(NULL, (char*)command.c_str(), NULL, NULL,
                      /* inherit handles */ TRUE, CREATE_NEW_PROCESS_GROUP,
                      NULL, NULL,
                      &startup_info, &process_info)) {
    DWORD error = GetLastError();
    if (error == ERROR_FILE_NOT_FOUND) { // file (program) not found error is treated as a normal build action failure
      if (child_pipe)
        CloseHandle(child_pipe);
      CloseHandle(pipe_);
      CloseHandle(nul);
      pipe_ = NULL;
      // child_ is already NULL;
      buf_ = "CreateProcess failed: The system cannot find the file specified.\n";
      return true;
    } else {
      Win32Fatal("CreateProcess");    // pass all other errors to Win32Fatal
    }
  }

  // Close pipe channel only used by the child.
  if (child_pipe)
    CloseHandle(child_pipe);
  CloseHandle(nul);

  CloseHandle(process_info.hThread);
  child_ = process_info.hProcess;

  return true;
}

void Subprocess::OnPipeReady() {
  DWORD bytes;
  if (!GetOverlappedResult(pipe_, &overlapped_, &bytes, TRUE)) {
    if (GetLastError() == ERROR_BROKEN_PIPE) {
      CloseHandle(pipe_);
      pipe_ = NULL;
      return;
    }
    Win32Fatal("GetOverlappedResult");
  }

  if (is_reading_ && bytes)
    buf_.append(overlapped_buf_, bytes);

  memset(&overlapped_, 0, sizeof(overlapped_));
  is_reading_ = true;
  if (!::ReadFile(pipe_, overlapped_buf_, sizeof(overlapped_buf_),
                  &bytes, &overlapped_)) {
    if (GetLastError() == ERROR_BROKEN_PIPE) {
      CloseHandle(pipe_);
      pipe_ = NULL;
      return;
    }
    if (GetLastError() != ERROR_IO_PENDING)
      Win32Fatal("ReadFile");
  }

  // Even if we read any bytes in the readfile call, we'll enter this
  // function again later and get them at that point.
}

ExitStatus Subprocess::Finish() {
  if (!child_)
    return ExitFailure;

  // TODO: add error handling for all of these.
  WaitForSingleObject(child_, INFINITE);

  DWORD exit_code = 0;
  GetExitCodeProcess(child_, &exit_code);

  CloseHandle(child_);
  child_ = NULL;

  return exit_code == 0              ? ExitSuccess :
         exit_code == CONTROL_C_EXIT ? ExitInterrupted :
                                       ExitFailure;
}

bool Subprocess::Done() const {
  return pipe_ == NULL;
}

const string& Subprocess::GetOutput() const {
  return buf_;
}

HANDLE SubprocessSet::ioport_;

SubprocessSet::SubprocessSet() {
  ioport_ = ::CreateIoCompletionPort(INVALID_HANDLE_VALUE, NULL, 0, 1);
  if (!ioport_)
    Win32Fatal("CreateIoCompletionPort");
  if (!SetConsoleCtrlHandler(NotifyInterrupted, TRUE))
    Win32Fatal("SetConsoleCtrlHandler");
}

SubprocessSet::~SubprocessSet() {
  Clear();

  SetConsoleCtrlHandler(NotifyInterrupted, FALSE);
  CloseHandle(ioport_);
}

BOOL WINAPI SubprocessSet::NotifyInterrupted(DWORD dwCtrlType) {
  if (dwCtrlType == CTRL_C_EVENT || dwCtrlType == CTRL_BREAK_EVENT) {
    if (!PostQueuedCompletionStatus(ioport_, 0, 0, NULL))
      Win32Fatal("PostQueuedCompletionStatus");
    return TRUE;
  }

  return FALSE;
}

Subprocess *SubprocessSet::Add(const string& command) {
  Subprocess *subprocess = new Subprocess;
  if (!subprocess->Start(this, command)) {
    delete subprocess;
    return 0;
  }
  if (subprocess->child_)
    running_.push_back(subprocess);
  else
    finished_.push(subprocess);
  return subprocess;
}

bool SubprocessSet::DoWork() {
  DWORD bytes_read;
  Subprocess* subproc;
  OVERLAPPED* overlapped;

  if (!GetQueuedCompletionStatus(ioport_, &bytes_read, (PULONG_PTR)&subproc,
                                 &overlapped, INFINITE)) {
    if (GetLastError() != ERROR_BROKEN_PIPE)
      Win32Fatal("GetQueuedCompletionStatus");
  }

  if (!subproc) // A NULL subproc indicates that we were interrupted and is
                // delivered by NotifyInterrupted above.
    return true;

  subproc->OnPipeReady();

  if (subproc->Done()) {
    vector<Subprocess*>::iterator end =
        std::remove(running_.begin(), running_.end(), subproc);
    if (running_.end() != end) {
      finished_.push(subproc);
      running_.resize(end - running_.begin());
    }
  }

  return false;
}

Subprocess* SubprocessSet::NextFinished() {
  if (finished_.empty())
    return NULL;
  Subprocess* subproc = finished_.front();
  finished_.pop();
  return subproc;
}

void SubprocessSet::Clear() {
  for (vector<Subprocess*>::iterator i = running_.begin();
       i != running_.end(); ++i) {
    if ((*i)->child_)
      if (!GenerateConsoleCtrlEvent(CTRL_BREAK_EVENT, GetProcessId((*i)->child_)))
        Win32Fatal("GenerateConsoleCtrlEvent");
  }
  for (vector<Subprocess*>::iterator i = running_.begin();
       i != running_.end(); ++i)
    delete *i;
  running_.clear();
}<|MERGE_RESOLUTION|>--- conflicted
+++ resolved
@@ -80,12 +80,7 @@
 bool Subprocess::Start(SubprocessSet* set, const string& command) {
   HANDLE child_pipe = SetupPipe(set->ioport_);
 
-<<<<<<< HEAD
-  SECURITY_ATTRIBUTES security_attributes;
-  memset(&security_attributes, 0, sizeof(SECURITY_ATTRIBUTES));
-=======
   SECURITY_ATTRIBUTES security_attributes = {};
->>>>>>> e8a9327f
   security_attributes.nLength = sizeof(SECURITY_ATTRIBUTES);
   security_attributes.bInheritHandle = TRUE;
   // Must be inheritable so subprocesses can dup to children.
@@ -95,12 +90,7 @@
   if (nul == INVALID_HANDLE_VALUE)
     Fatal("couldn't open nul");
 
-<<<<<<< HEAD
-  STARTUPINFOA startup_info;
-  memset(&startup_info, 0, sizeof(startup_info));
-=======
   STARTUPINFOA startup_info = {};
->>>>>>> e8a9327f
   startup_info.cb = sizeof(STARTUPINFO);
   startup_info.dwFlags = STARTF_USESTDHANDLES;
   startup_info.hStdInput = nul;
