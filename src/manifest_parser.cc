--- conflicted
+++ resolved
@@ -24,13 +24,9 @@
 #include "version.h"
 #include "disk_interface.h"
 
-<<<<<<< HEAD
 using namespace std;
 
-ManifestParser::ManifestParser(State* state, FileReader* file_reader,
-=======
 ManifestParser::ManifestParser(State* state, DiskInterface* disk_interface,
->>>>>>> 327646be
                                ManifestParserOptions options)
     : Parser(state, disk_interface), disk_interface_(disk_interface),
       options_(options), quiet_(false) {
