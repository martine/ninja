--- conflicted
+++ resolved
@@ -14,12 +14,7 @@
 
 #include "subprocess.h"
 
-<<<<<<< HEAD
-#include <algorithm>
 #include <vector>
-#include <map>
-=======
->>>>>>> bc724bab
 #include <assert.h>
 #include <errno.h>
 #include <fcntl.h>
