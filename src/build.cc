// Copyright 2011 Google Inc. All Rights Reserved.
//
// Licensed under the Apache License, Version 2.0 (the "License");
// you may not use this file except in compliance with the License.
// You may obtain a copy of the License at
//
//     http://www.apache.org/licenses/LICENSE-2.0
//
// Unless required by applicable law or agreed to in writing, software
// distributed under the License is distributed on an "AS IS" BASIS,
// WITHOUT WARRANTIES OR CONDITIONS OF ANY KIND, either express or implied.
// See the License for the specific language governing permissions and
// limitations under the License.

#include "build.h"

#include <assert.h>
#include <stdio.h>
#include <iostream>
#include <stdlib.h>

#ifdef _WIN32
//XXX see "subprocess.h" #include <windows.h>
#else
#include <unistd.h>
#include <sys/ioctl.h>
#include <sys/time.h>
#endif

#include "build_log.h"
#include "disk_interface.h"
#include "graph.h"
#include "state.h"
#include "subprocess.h"
#include "util.h"

BuildStatus::BuildStatus(const BuildConfig& config)
    : config_(config),
      start_time_ticks_(GetTimeMillis()),	//FIXME ms or 100ns GetCurrentTicks()
      started_edges_(0), finished_edges_(0), total_edges_(0),
      have_blank_line_(true), progress_status_format_(NULL) {
#ifndef _WIN32
  const char* term = getenv("TERM");
  smart_terminal_ = isatty(1) && term && string(term) != "dumb";
#else
  // Disable output buffer.  It'd be nice to use line buffering but
  // MSDN says: "For some systems, [_IOLBF] provides line
  // buffering. However, for Win32, the behavior is the same as _IOFBF
  // - Full Buffering."
  setvbuf(stdout, NULL, _IONBF, 0);
  console_ = GetStdHandle(STD_OUTPUT_HANDLE);
  CONSOLE_SCREEN_BUFFER_INFO csbi;
  smart_terminal_ = GetConsoleScreenBufferInfo(console_, &csbi);
#endif

  // Don't do anything fancy in verbose mode.
  if (config_.verbosity != BuildConfig::NORMAL)
    smart_terminal_ = false;

  progress_status_format_ = getenv("NINJA_STATUS");
  if (!progress_status_format_)
    progress_status_format_ = "[%s/%t] ";
}

void BuildStatus::PlanHasTotalEdges(int total) {
  total_edges_ = total;
}

void BuildStatus::BuildEdgeStarted(Edge* edge) {
  int start_time = (int)(GetTimeMillis() - start_time_ticks_);
  running_edges_.insert(make_pair(edge, start_time));
  ++started_edges_;

  PrintStatus(edge);
}

void BuildStatus::BuildEdgeFinished(Edge* edge,
                                    bool success,
                                    const string& output,
                                    int* start_time,
                                    int* end_time) {
  int64_t now = GetTimeMillis();
  ++finished_edges_;

  RunningEdgeMap::iterator i = running_edges_.find(edge);
  *start_time = i->second;
  *end_time = (int)(now - start_time_ticks_);
  running_edges_.erase(i);

  if (config_.verbosity == BuildConfig::QUIET)
    return;

  if (smart_terminal_)
    PrintStatus(edge);

  if (!success || !output.empty()) {
    if (smart_terminal_)
      printf("\n");

    // Print the command that is spewing before printing its output.
    if (!success)
      printf("FAILED: %s\n", edge->EvaluateCommand().c_str());

    // ninja sets stdout and stderr of subprocesses to a pipe, to be able to
    // check if the output is empty. Some compilers, e.g. clang, check
    // isatty(stderr) to decide if they should print colored output.
    // To make it possible to use colored output with ninja, subprocesses should
    // be run with a flag that forces them to always print color escape codes.
    // To make sure these escape codes don't show up in a file if ninja's output
    // is piped to a file, ninja strips ansi escape codes again if it's not
    // writing to a |smart_terminal_|.
    // (Launching subprocesses in pseudo ttys doesn't work because there are
    // only a few hundred available on some systems, and ninja can launch
    // thousands of parallel compile commands.)
    // TODO: There should be a flag to disable escape code stripping.
    string final_output;
    if (!smart_terminal_)
      final_output = StripAnsiEscapeCodes(output);
    else
      final_output = output;

    if (!final_output.empty())
      printf("%s", final_output.c_str());

    have_blank_line_ = true;
  }
}

void BuildStatus::BuildFinished() {
  if (smart_terminal_ && !have_blank_line_)
    printf("\n");
}

string BuildStatus::FormatProgressStatus(const char* progress_status_format) const {
  string out;
  char buf[32];
  for (const char* s = progress_status_format; *s != '\0'; ++s) {
    if (*s == '%') {
      ++s;
      switch (*s) {
      case '%':
        out.push_back('%');
        break;

        // Started edges.
      case 's':
        snprintf(buf, sizeof(buf), "%d", started_edges_);
        out += buf;
        break;

        // Total edges.
      case 't':
        snprintf(buf, sizeof(buf), "%d", total_edges_);
        out += buf;
        break;

        // Running edges.
      case 'r':
        snprintf(buf, sizeof(buf), "%d", started_edges_ - finished_edges_);
        out += buf;
        break;

        // Unstarted edges.
      case 'u':
        snprintf(buf, sizeof(buf), "%d", total_edges_ - started_edges_);
        out += buf;
        break;

        // Finished edges.
      case 'f':
        snprintf(buf, sizeof(buf), "%d", finished_edges_);
        out += buf;
        break;

      default: {
        Fatal("unknown placeholder '%%%c' in $NINJA_STATUS", *s);
        return "";
      }
      }
    } else {
      out.push_back(*s);
    }
  }

  return out;
}

void BuildStatus::PrintStatus(Edge* edge) {
  if (config_.verbosity == BuildConfig::QUIET)
    return;

  bool force_full_command = config_.verbosity == BuildConfig::VERBOSE;

  string to_print = edge->GetDescription();
  if (to_print.empty() || force_full_command)
    to_print = edge->EvaluateCommand();

#ifdef _WIN32
  CONSOLE_SCREEN_BUFFER_INFO csbi;
  GetConsoleScreenBufferInfo(console_, &csbi);
#endif

  if (smart_terminal_) {
#ifndef _WIN32
    printf("\r");  // Print over previous line, if any.
#else
    csbi.dwCursorPosition.X = 0;
    SetConsoleCursorPosition(console_, csbi.dwCursorPosition);
#endif
  }

  to_print = FormatProgressStatus(progress_status_format_) + to_print;

  if (smart_terminal_ && !force_full_command) {
    const int kMargin = 3;  // Space for "...".
#ifndef _WIN32
    // Limit output to width of the terminal if provided so we don't cause
    // line-wrapping.
    winsize size;
    if ((ioctl(0, TIOCGWINSZ, &size) == 0) && size.ws_col) {
      if (to_print.size() + kMargin > size.ws_col) {
        int elide_size = (size.ws_col - kMargin) / 2;
        to_print = to_print.substr(0, elide_size)
          + "..."
          + to_print.substr(to_print.size() - elide_size, elide_size);
      }
    }
#else
    // Don't use the full width or console will move to next line.
    size_t width = static_cast<size_t>(csbi.dwSize.X) - 1;
    if (to_print.size() + kMargin > width) {
      int elide_size = (width - kMargin) / 2;
      to_print = to_print.substr(0, elide_size)
        + "..."
        + to_print.substr(to_print.size() - elide_size, elide_size);
    }
#endif
  }

  printf("%s", to_print.c_str());

  if (smart_terminal_ && !force_full_command) {
#ifndef _WIN32
    printf("\x1B[K");  // Clear to end of line.
    fflush(stdout);
    have_blank_line_ = false;
#else
    // Clear to end of line.
    GetConsoleScreenBufferInfo(console_, &csbi);
    int num_spaces = csbi.dwSize.X - 1 - csbi.dwCursorPosition.X;
    printf("%*s", num_spaces, "");
    have_blank_line_ = false;
#endif
  } else {
    printf("\n");
  }
}

Plan::Plan() : command_edges_(0), wanted_edges_(0) {}

bool Plan::AddTarget(Node* node, string* err) {
  vector<Node*> stack;
  return AddSubTarget(node, &stack, err);
}

bool Plan::AddSubTarget(Node* node, vector<Node*>* stack, string* err) {
  Edge* edge = node->in_edge();
  if (!edge) {  // Leaf node.
    if (node->dirty()) {
      string referenced;
      if (!stack->empty())
        referenced = ", needed by '" + stack->back()->path() + "',";
      *err = "'" + node->path() + "'" + referenced + " missing "
             "and no known rule to make it";
    }
    return false;
  }

  if (CheckDependencyCycle(node, stack, err))
    return false;

  if (edge->outputs_ready())
    return false;  // Don't need to do anything.

  // If an entry in want_ does not already exist for edge, create an entry which
  // maps to false, indicating that we do not want to build this entry itself.
  pair<map<Edge*, bool>::iterator, bool> want_ins =
    want_.insert(make_pair(edge, false));
  bool& want = want_ins.first->second;

  // If we do need to build edge and we haven't already marked it as wanted,
  // mark it now.
  if (node->dirty() && !want) {
    want = true;
    ++wanted_edges_;
    if (edge->AllInputsReady())
      ready_.insert(edge);
    if (!edge->is_phony())
      ++command_edges_;
  }

  if (!want_ins.second)
    return true;  // We've already processed the inputs.

  stack->push_back(node);
  for (vector<Node*>::iterator i = edge->inputs_.begin();
       i != edge->inputs_.end(); ++i) {
    if (!AddSubTarget(*i, stack, err) && !err->empty())
      return false;
  }
  assert(stack->back() == node);
  stack->pop_back();

  return true;
}

bool Plan::CheckDependencyCycle(Node* node, vector<Node*>* stack, string* err) {
  vector<Node*>::reverse_iterator ri =
      find(stack->rbegin(), stack->rend(), node);
  if (ri == stack->rend())
    return false;

  // Add this node onto the stack to make it clearer where the loop
  // is.
  stack->push_back(node);

  vector<Node*>::iterator start = find(stack->begin(), stack->end(), node);
  *err = "dependency cycle: ";
  for (vector<Node*>::iterator i = start; i != stack->end(); ++i) {
    if (i != start)
      err->append(" -> ");
    err->append((*i)->path());
  }
  return true;
}

Edge* Plan::FindWork() {
  if (ready_.empty())
    return NULL;
  set<Edge*>::iterator i = ready_.begin();
  Edge* edge = *i;
  ready_.erase(i);
  return edge;
}

void Plan::EdgeFinished(Edge* edge) {
  map<Edge*, bool>::iterator i = want_.find(edge);
  assert(i != want_.end());
  if (i->second)
    --wanted_edges_;
  want_.erase(i);
  edge->outputs_ready_ = true;

  // Check off any nodes we were waiting for with this edge.
  for (vector<Node*>::iterator i = edge->outputs_.begin();
       i != edge->outputs_.end(); ++i) {
    NodeFinished(*i);
  }
}

void Plan::NodeFinished(Node* node) {
  // See if we we want any edges from this node.
  for (vector<Edge*>::const_iterator i = node->out_edges().begin();
       i != node->out_edges().end(); ++i) {
    map<Edge*, bool>::iterator want_i = want_.find(*i);
    if (want_i == want_.end())
      continue;

    // See if the edge is now ready.
    if ((*i)->AllInputsReady()) {
      if (want_i->second) {
        ready_.insert(*i);
      } else {
        // We do not need to build this edge, but we might need to build one of
        // its dependents.
        EdgeFinished(*i);
      }
    }
  }
}

void Plan::CleanNode(BuildLog* build_log, Node* node) {
  node->set_dirty(false);

  for (vector<Edge*>::const_iterator ei = node->out_edges().begin();
       ei != node->out_edges().end(); ++ei) {
    // Don't process edges that we don't actually want.
    map<Edge*, bool>::iterator want_i = want_.find(*ei);
    if (want_i == want_.end() || !want_i->second)
      continue;

    // If all non-order-only inputs for this edge are now clean,
    // we might have changed the dirty state of the outputs.
    vector<Node*>::iterator begin = (*ei)->inputs_.begin(),
                            end = (*ei)->inputs_.end() - (*ei)->order_only_deps_;
    if (find_if(begin, end, mem_fun(&Node::dirty)) == end) {
      // Recompute most_recent_input and command.
      TimeStamp most_recent_input = 1;
      for (vector<Node*>::iterator ni = begin; ni != end; ++ni)
        if ((*ni)->mtime() > most_recent_input)
          most_recent_input = (*ni)->mtime();
      string command = (*ei)->EvaluateCommand(true);

      // Now, recompute the dirty state of each output.
      bool all_outputs_clean = true;
      for (vector<Node*>::iterator ni = (*ei)->outputs_.begin();
           ni != (*ei)->outputs_.end(); ++ni) {
        if (!(*ni)->dirty())
          continue;

        if ((*ei)->RecomputeOutputDirty(build_log, most_recent_input, NULL, command,
                                        *ni)) {
          (*ni)->MarkDirty();
          all_outputs_clean = false;
        } else {
          CleanNode(build_log, *ni);
        }
      }

      // If we cleaned all outputs, mark the node as not wanted.
      if (all_outputs_clean) {
        want_i->second = false;
        --wanted_edges_;
        if (!(*ei)->is_phony())
          --command_edges_;
      }
    }
  }
}

void Plan::Dump() {
  printf("pending: %d\n", (int)want_.size());
  for (map<Edge*, bool>::iterator i = want_.begin(); i != want_.end(); ++i) {
    if (i->second)
      printf("want ");
    i->first->Dump();
  }
  printf("ready: %d\n", (int)ready_.size());
}

struct RealCommandRunner : public CommandRunner {
  explicit RealCommandRunner(const BuildConfig& config) : config_(config) {}
  virtual ~RealCommandRunner() {}
  virtual bool CanRunMore();
  virtual bool StartCommand(Edge* edge);
  virtual Edge* WaitForCommand(ExitStatus* status, string* output);
  virtual vector<Edge*> GetActiveEdges();
  virtual void Abort();

  const BuildConfig& config_;
  SubprocessSet subprocs_;
  map<Subprocess*, Edge*> subproc_to_edge_;
};

vector<Edge*> RealCommandRunner::GetActiveEdges() {
  vector<Edge*> edges;
  for (map<Subprocess*, Edge*>::iterator i = subproc_to_edge_.begin();
       i != subproc_to_edge_.end(); ++i)
    edges.push_back(i->second);
  return edges;
}

void RealCommandRunner::Abort() {
  subprocs_.Clear();
}

bool RealCommandRunner::CanRunMore() {
  return ((int)subprocs_.running_.size()) < config_.parallelism
    && ((subprocs_.running_.size() == 0 || config_.max_load_average <= 0.0f)
        || GetLoadAverage() < config_.max_load_average);
}

bool RealCommandRunner::StartCommand(Edge* edge) {
  string command = edge->EvaluateCommand();
  Subprocess* subproc = subprocs_.Add(command);
  if (!subproc)
    return false;
  subproc_to_edge_.insert(make_pair(subproc, edge));

  return true;
}

Edge* RealCommandRunner::WaitForCommand(ExitStatus* status, string* output) {
  Subprocess* subproc;
  while ((subproc = subprocs_.NextFinished()) == NULL) {
    bool interrupted = subprocs_.DoWork();
    if (interrupted) {
      *status = ExitInterrupted;
      return 0;
    }
  }

  *status = subproc->Finish();
  *output = subproc->GetOutput();

  map<Subprocess*, Edge*>::iterator i = subproc_to_edge_.find(subproc);
  Edge* edge = i->second;
  subproc_to_edge_.erase(i);

  delete subproc;
  return edge;
}

/// A CommandRunner that doesn't actually run the commands.
struct DryRunCommandRunner : public CommandRunner {
  virtual ~DryRunCommandRunner() {}
  virtual bool CanRunMore() {
    return true;
  }
  virtual bool StartCommand(Edge* edge) {
    finished_.push(edge);
    return true;
  }
  virtual Edge* WaitForCommand(ExitStatus* status, string* /* output */) {
    if (finished_.empty()) {
      *status = ExitFailure;
      return NULL;
    }
    *status = ExitSuccess;
    Edge* edge = finished_.front();
    finished_.pop();
    return edge;
  }

  queue<Edge*> finished_;
};

Builder::Builder(State* state, const BuildConfig& config)
    : state_(state), config_(config) {
  disk_interface_ = new RealDiskInterface;
  status_ = new BuildStatus(config);
  log_ = state->build_log_;
}

Builder::~Builder() {
  Cleanup();
}

void Builder::Cleanup() {
  if (command_runner_.get()) {
    vector<Edge*> active_edges = command_runner_->GetActiveEdges();
    command_runner_->Abort();

    for (vector<Edge*>::iterator i = active_edges.begin();
         i != active_edges.end(); ++i) {
      bool has_depfile = !(*i)->rule_->depfile().empty();
      for (vector<Node*>::iterator ni = (*i)->outputs_.begin();
           ni != (*i)->outputs_.end(); ++ni) {
        // Only delete this output if it was actually modified.  This is
        // important for things like the generator where we don't want to
        // delete the manifest file if we can avoid it.  But if the rule
        // uses a depfile, always delete.  (Consider the case where we
        // need to rebuild an output because of a modified header file
        // mentioned in a depfile, and the command touches its depfile
        // but is interrupted before it touches its output file.)
        if (has_depfile ||
            (*ni)->mtime() != disk_interface_->Stat((*ni)->path()))
          disk_interface_->RemoveFile((*ni)->path());
      }
      if (has_depfile)
        disk_interface_->RemoveFile((*i)->EvaluateDepFile());
    }
  }
}

Node* Builder::AddTarget(const string& name, string* err) {
  Node* node = state_->LookupNode(name);
  if (!node) {
    *err = "unknown target: '" + name + "'";
    return NULL;
  }
  if (!AddTarget(node, err))
    return NULL;
  return node;
}

bool Builder::AddTarget(Node* node, string* err) {
  node->StatIfNecessary(disk_interface_);
  if (Edge* in_edge = node->in_edge()) {
    if (!in_edge->RecomputeDirty(state_, disk_interface_, err))
      return false;
    if (in_edge->outputs_ready())
      return true;  // Nothing to do.
  }

  if (!plan_.AddTarget(node, err))
    return false;

  return true;
}

bool Builder::AlreadyUpToDate() const {
  return !plan_.more_to_do();
}

bool Builder::Build(string* err) {
  assert(!AlreadyUpToDate());

  status_->PlanHasTotalEdges(plan_.command_edge_count());
  int pending_commands = 0;
  int failures_allowed = config_.failures_allowed;

  // Set up the command runner if we haven't done so already.
  if (!command_runner_.get()) {
    if (config_.dry_run)
      command_runner_.reset(new DryRunCommandRunner);
    else
      command_runner_.reset(new RealCommandRunner(config_));
  }

  // This main loop runs the entire build process.
  // It is structured like this:
  // First, we attempt to start as many commands as allowed by the
  // command runner.
  // Second, we attempt to wait for / reap the next finished command.
  // If we can do neither of those, the build is stuck, and we report
  // an error.
  while (plan_.more_to_do()) {
    // See if we can start any more commands.
    if (failures_allowed && command_runner_->CanRunMore()) {
      if (Edge* edge = plan_.FindWork()) {
        if (!StartEdge(edge, err)) {
          status_->BuildFinished();
          return false;
        }

        if (edge->is_phony())
          FinishEdge(edge, true, "");
        else
          ++pending_commands;

        // We made some progress; go back to the main loop.
        continue;
      }
    }

    // See if we can reap any finished commands.
    if (pending_commands) {
      ExitStatus status;
      string output;
      Edge* edge = command_runner_->WaitForCommand(&status, &output);
      if (edge && status != ExitInterrupted) {
        bool success = (status == ExitSuccess);
        --pending_commands;
        FinishEdge(edge, success, output);
        if (!success) {
          if (failures_allowed)
            failures_allowed--;
        }

        // We made some progress; start the main loop over.
        continue;
      }

      if (status == ExitInterrupted) {
        status_->BuildFinished();
        *err = "interrupted by user";
        return false;
      }
    }

    // If we get here, we can neither enqueue new commands nor are any running.
    if (pending_commands) {
      status_->BuildFinished();
      *err = "stuck: pending commands but none to wait for? [this is a bug]";
      return false;
    }

    // If we get here, we cannot make any more progress.
    status_->BuildFinished();
    if (failures_allowed == 0) {
      if (config_.failures_allowed > 1)
        *err = "subcommands failed";
      else
        *err = "subcommand failed";
    } else if (failures_allowed < config_.failures_allowed)
      *err = "cannot make progress due to previous errors";
    else
      *err = "stuck [this is a bug]";

    return false;
  }

  status_->BuildFinished();
  return true;
}

bool Builder::StartEdge(Edge* edge, string* err) {
  if (edge->is_phony())
    return true;

  status_->BuildEdgeStarted(edge);

  // Create directories necessary for outputs.
  // XXX: this will block; do we care?
  for (vector<Node*>::iterator i = edge->outputs_.begin();
       i != edge->outputs_.end(); ++i) {
    if (!disk_interface_->MakeDirs((*i)->path()))
      return false;
  }

  // Create response file, if needed
  // XXX: this may also block; do we care?
  if (edge->HasRspFile()) {
    if (!disk_interface_->WriteFile(edge->GetRspFile(), edge->GetRspFileContent()))
      return false;
  }

  // start command computing and run it
  if (!command_runner_->StartCommand(edge)) {
    err->assign("command '" + edge->EvaluateCommand() + "' failed.");
    return false;
  }

  return true;
}

void Builder::FinishEdge(Edge* edge, bool success, const string& output) {
#ifdef USE_TIME_T
    TimeStamp restat_mtime = 0;
#else
    TimeStamp restat_mtime = GetCurrentTick();	//NOTE: init with 100ns value!
#endif

  if (success) {
    if (edge->rule().restat() && !config_.dry_run) {
      bool node_cleaned = false;

      for (vector<Node*>::iterator i = edge->outputs_.begin();
           i != edge->outputs_.end(); ++i) {
        TimeStamp new_mtime = disk_interface_->Stat((*i)->path());
#ifndef USE_TIME_T
        string path = (*i)->path();
        //FIXME cerr << "\nDEBUG mtime for " << path  << " is: " << new_mtime << endl;  //TODO delete this line
#endif
        if ((*i)->mtime() == new_mtime) {
          // The rule command did not change the output.  Propagate the clean
          // state through the build graph.
          // Note that this also applies to nonexistent outputs (mtime == 0).
          if (new_mtime) {
            printf("XXX unchanged output '%s' found\n", (*i)->path().c_str());
          }
          plan_.CleanNode(log_, *i);
          node_cleaned = true;
#ifndef USE_TIME_T
          if (new_mtime) {
              cerr << "\nDEBUG mtime set for cleaned node " << path << endl;    //TODO delete this line
          }
#endif
        }
#ifndef USE_TIME_T
        else {
            restat_mtime = new_mtime;   // TODO It is not really clear to me how it works! ck
        }
#endif
      }

      if (node_cleaned) {
        // If any output was cleaned, find the most recent mtime of any
        // (existing) non-order-only input or the depfile.
        for (vector<Node*>::iterator i = edge->inputs_.begin();
             i != edge->inputs_.end() - edge->order_only_deps_; ++i) {
          TimeStamp input_mtime = disk_interface_->Stat((*i)->path());
<<<<<<< HEAD
          if (input_mtime == 0) {
#ifdef USE_TIME_T
            restat_mtime = 0;
            break;	//FIXME why? ck
#endif
          } else if (input_mtime > restat_mtime) {
            restat_mtime = input_mtime;
            string path = (*i)->path();
            cerr << "\nDEBUG mtime for " << path  << " is: " << input_mtime << endl;    //TODO delete this line
#ifndef USE_TIME_T
            break;  //TODO check this! ck
#endif
=======
          if (input_mtime > restat_mtime) {
            restat_mtime = input_mtime;
            printf("XXX newer input '%s' of cleaned node '%s' found\n",
                    (*i)->path().c_str(), output.c_str());
>>>>>>> ab2778df
          }
        }

        // TODO what is the usecase for this code? ck
        if ( restat_mtime != 0 && !edge->rule().depfile().empty()) {
          TimeStamp depfile_mtime = disk_interface_->Stat(edge->EvaluateDepFile());
<<<<<<< HEAD
          if (depfile_mtime == 0) {
#ifdef USE_TIME_T
              restat_mtime = 0;
#endif
          }
          else if (depfile_mtime > restat_mtime) {
=======
          if (depfile_mtime > restat_mtime) {
            printf("XXX depfile is newer than most resent input of cleaned node '%s'\n",
                    output.c_str());
>>>>>>> ab2778df
            restat_mtime = depfile_mtime;
          }
        }

        // The total number of edges in the plan may have changed as a result
        // of a restat.
        status_->PlanHasTotalEdges(plan_.command_edge_count());
      }
    }

    // delete the response file on success (if exists)
    if (edge->HasRspFile())
      disk_interface_->RemoveFile(edge->GetRspFile());

    plan_.EdgeFinished(edge);
  }

  if (edge->is_phony())
    return;

  int start_time, end_time;
  status_->BuildEdgeFinished(edge, success, output, &start_time, &end_time);
  if (success && log_) {
    log_->RecordCommand(edge, start_time, end_time, restat_mtime);
  }
}<|MERGE_RESOLUTION|>--- conflicted
+++ resolved
@@ -716,11 +716,7 @@
 }
 
 void Builder::FinishEdge(Edge* edge, bool success, const string& output) {
-#ifdef USE_TIME_T
-    TimeStamp restat_mtime = 0;
-#else
     TimeStamp restat_mtime = GetCurrentTick();	//NOTE: init with 100ns value!
-#endif
 
   if (success) {
     if (edge->rule().restat() && !config_.dry_run) {
@@ -729,10 +725,6 @@
       for (vector<Node*>::iterator i = edge->outputs_.begin();
            i != edge->outputs_.end(); ++i) {
         TimeStamp new_mtime = disk_interface_->Stat((*i)->path());
-#ifndef USE_TIME_T
-        string path = (*i)->path();
-        //FIXME cerr << "\nDEBUG mtime for " << path  << " is: " << new_mtime << endl;  //TODO delete this line
-#endif
         if ((*i)->mtime() == new_mtime) {
           // The rule command did not change the output.  Propagate the clean
           // state through the build graph.
@@ -742,17 +734,10 @@
           }
           plan_.CleanNode(log_, *i);
           node_cleaned = true;
-#ifndef USE_TIME_T
-          if (new_mtime) {
-              cerr << "\nDEBUG mtime set for cleaned node " << path << endl;    //TODO delete this line
-          }
-#endif
         }
-#ifndef USE_TIME_T
         else {
-            restat_mtime = new_mtime;   // TODO It is not really clear to me how it works! ck
+          restat_mtime = new_mtime;   // TODO It is not really clear to me how it works! ck
         }
-#endif
       }
 
       if (node_cleaned) {
@@ -761,43 +746,19 @@
         for (vector<Node*>::iterator i = edge->inputs_.begin();
              i != edge->inputs_.end() - edge->order_only_deps_; ++i) {
           TimeStamp input_mtime = disk_interface_->Stat((*i)->path());
-<<<<<<< HEAD
-          if (input_mtime == 0) {
-#ifdef USE_TIME_T
-            restat_mtime = 0;
-            break;	//FIXME why? ck
-#endif
-          } else if (input_mtime > restat_mtime) {
-            restat_mtime = input_mtime;
-            string path = (*i)->path();
-            cerr << "\nDEBUG mtime for " << path  << " is: " << input_mtime << endl;    //TODO delete this line
-#ifndef USE_TIME_T
-            break;  //TODO check this! ck
-#endif
-=======
           if (input_mtime > restat_mtime) {
             restat_mtime = input_mtime;
             printf("XXX newer input '%s' of cleaned node '%s' found\n",
                     (*i)->path().c_str(), output.c_str());
->>>>>>> ab2778df
           }
         }
 
         // TODO what is the usecase for this code? ck
         if ( restat_mtime != 0 && !edge->rule().depfile().empty()) {
           TimeStamp depfile_mtime = disk_interface_->Stat(edge->EvaluateDepFile());
-<<<<<<< HEAD
-          if (depfile_mtime == 0) {
-#ifdef USE_TIME_T
-              restat_mtime = 0;
-#endif
-          }
-          else if (depfile_mtime > restat_mtime) {
-=======
           if (depfile_mtime > restat_mtime) {
             printf("XXX depfile is newer than most resent input of cleaned node '%s'\n",
                     output.c_str());
->>>>>>> ab2778df
             restat_mtime = depfile_mtime;
           }
         }
